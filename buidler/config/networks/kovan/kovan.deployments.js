export const deployments = {
  // ========== KOVAN ===========
  // ==== One-Off Actions ====
  // Gnosis
  ActionWithdrawBatchExchangeRinkeby: "0x0",
  // BzX
  ActionBzxPtokenBurnToToken: "0x43dFFE6f0C2029e397Fa47DD27587Ef6297660C3",
  ActionBzxPtokenMintWithToken: "0x080d3059b30D3B7EDffa1B0B9AE981f0Ce94168E",
  // erc20
  ActionERC20Transfer: "0x213719cD7c69DCA764E336bEb8D735DA01FD6c83",
  ActionERC20TransferFrom: "0xC46095e97F1C0756b852EaE04f4D5De301351113",
  // kyber
  ActionKyberTradeKovan: "0xF829B506c378AaD11dB7Efe8d626cc7d0e015CBA",
  // Portfolio Mgmt
  ActionRebalancePortfolioKovan: "0x66ba11147695bf8d502c56a84ff0Bc132D362C75",

  // ==== Actions - Chained ====
  // erc20
  ActionChainedTimedERC20TransferFromKovan:
    "0x9Ba17D7D573f79e7663C8758d484A1D2D35Cf762",
  // Portfolio Mgmt
  ActionChainedRebalancePortfolioKovan:
    "0x6199B69Fa71BDA8865CF0226ab464cE596ee10c0",

  // ===== Gelato Core ====
<<<<<<< HEAD
  GelatoCore: "0xeEa7e91EbDFF03432101590f976d3906b5352ef8",
  ProviderModuleGelatoUserProxy: "0xA6D02eFA927639EDAFB34A0AeC2Ebe1152a50713",
=======
  GelatoCore: "0x4e4f3d95CC4920f1D6e8fb433a9Feed3C8f3CC31",
>>>>>>> 2efbea1a

  // ==== Conditions ====
  // == Balances ==
  ConditionBalance: "0xE600cA727070EE624894da9A0bc6dFA0b22A39b8",
  // == Indices ==
  // fearAndGreed
  ConditionFearGreedIndex: "0xf5aF30e4022698314e07514CE649fa7f45Cc8F87",
  // == Price ==
  // Kyber
  ConditionKyberRateKovan: "0x7830FC46fB5Bc4E2036bE841a735308AbFfCa1DF",
  // == Time ==
  // Timestamps
  ConditionTimestampPassed: "0xbd2938223d6c26BC592b82FbdD62DF19a3FE79DF",

  // === UserProxies ===
  // == GelatoUserProxy ==
  GelatoUserProxyFactory: "0x564ca0eBa8d0717f3E5beCEB9303888C16C8AC81",

  // == GnosisSafe ==
  // Scripts
  ScriptGnosisSafeEnableGelatoCore:
<<<<<<< HEAD
    "0x99D081a6c07043e9E78A231Ae2c41fa811AD856C",
  ScriptGnosisSafeEnableGelatoCoreAndMint:
    "0x5993ff30b943dE4c3fDA59d88D87d1661412D101",
  ScriptEnterPortfolioRebalancing: "0x57de907e200B214A6A6EfA6C723891069999D2Cc",

  // === Mocks ====
  // Conditions
  MockConditionDummy: "0x16A6292aC4c568B8e70006C39ACf86fcee542Ef2",
  // = Actions =
  // One-Off
  MockActionDummy: "0xd9dC553CDCf4ff237B5D6a7025c85f7F096705B4",
  // Chained
  MockActionChainedDummy: ""
=======
    "0x08954d0d87D2169CA4051AA612537eEDf6E6DCb4",
  // Enable GelatoCore Module and Mint
  ScriptGnosisSafeEnableGelatoCoreAndMint:
    "0x5993ff30b943dE4c3fDA59d88D87d1661412D101",
  // Enter the Rebalancing Chained Action
  ScriptEnterPortfolioRebalancingKovan:
    "0x882E8963F45B7bC1E817B6Dca43916ca343b92F9",
  ScriptExitRebalancePortfolioKovan:
    "0xc5006243ac1AbF38f0536272408B1F6E3f96933d"
>>>>>>> 2efbea1a
};<|MERGE_RESOLUTION|>--- conflicted
+++ resolved
@@ -23,12 +23,8 @@
     "0x6199B69Fa71BDA8865CF0226ab464cE596ee10c0",
 
   // ===== Gelato Core ====
-<<<<<<< HEAD
-  GelatoCore: "0xeEa7e91EbDFF03432101590f976d3906b5352ef8",
+  GelatoCore: "0x4e4f3d95CC4920f1D6e8fb433a9Feed3C8f3CC31",
   ProviderModuleGelatoUserProxy: "0xA6D02eFA927639EDAFB34A0AeC2Ebe1152a50713",
-=======
-  GelatoCore: "0x4e4f3d95CC4920f1D6e8fb433a9Feed3C8f3CC31",
->>>>>>> 2efbea1a
 
   // ==== Conditions ====
   // == Balances ==
@@ -50,11 +46,15 @@
   // == GnosisSafe ==
   // Scripts
   ScriptGnosisSafeEnableGelatoCore:
-<<<<<<< HEAD
-    "0x99D081a6c07043e9E78A231Ae2c41fa811AD856C",
+    "0x08954d0d87D2169CA4051AA612537eEDf6E6DCb4",
+  // Enable GelatoCore Module and Mint
   ScriptGnosisSafeEnableGelatoCoreAndMint:
     "0x5993ff30b943dE4c3fDA59d88D87d1661412D101",
-  ScriptEnterPortfolioRebalancing: "0x57de907e200B214A6A6EfA6C723891069999D2Cc",
+  // Enter the Rebalancing Chained Action
+  ScriptEnterPortfolioRebalancingKovan:
+    "0x882E8963F45B7bC1E817B6Dca43916ca343b92F9",
+  ScriptExitRebalancePortfolioKovan:
+    "0xc5006243ac1AbF38f0536272408B1F6E3f96933d",
 
   // === Mocks ====
   // Conditions
@@ -64,15 +64,4 @@
   MockActionDummy: "0xd9dC553CDCf4ff237B5D6a7025c85f7F096705B4",
   // Chained
   MockActionChainedDummy: ""
-=======
-    "0x08954d0d87D2169CA4051AA612537eEDf6E6DCb4",
-  // Enable GelatoCore Module and Mint
-  ScriptGnosisSafeEnableGelatoCoreAndMint:
-    "0x5993ff30b943dE4c3fDA59d88D87d1661412D101",
-  // Enter the Rebalancing Chained Action
-  ScriptEnterPortfolioRebalancingKovan:
-    "0x882E8963F45B7bC1E817B6Dca43916ca343b92F9",
-  ScriptExitRebalancePortfolioKovan:
-    "0xc5006243ac1AbF38f0536272408B1F6E3f96933d"
->>>>>>> 2efbea1a
 };