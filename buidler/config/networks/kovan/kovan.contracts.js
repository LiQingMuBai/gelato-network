--- conflicted
+++ resolved
@@ -48,7 +48,9 @@
   // Scripts
   "ScriptGnosisSafeEnableGelatoCore",
   "ScriptGnosisSafeEnableGelatoCoreAndMint",
-<<<<<<< HEAD
+  // Action specific scripts
+  "ScriptEnterPortfolioRebalancingKovan",
+  "ScriptExitRebalancePortfolioKovan",
 
   // === Mocks ====
   // Conditions
@@ -58,9 +60,4 @@
   "MockActionDummy",
   // Chained
   "MockActionChainedDummy"
-=======
-  // Action specific scripts
-  "ScriptEnterPortfolioRebalancingKovan",
-  "ScriptExitRebalancePortfolioKovan"
->>>>>>> 2efbea1a
 ];