import { task, types } from "@nomiclabs/buidler/config";
import { defaultNetwork } from "../../../../../buidler.config";
import { constants, utils } from "ethers";

export default task(
  "gc-determineCpkProxyAddress",
  `Determines gnosis safe proxy address from cpk factory on [--network] (default: ${defaultNetwork})`
)
  .addOptionalPositionalParam(
    "useraddress",
    "address of EOA whose proxy to derive"
  )
  .addOptionalParam(
    "saltnonce",
    "saltnonce that takes part in deriving the address - default to global CPK nonce",
    "0xcfe33a586323e7325be6aa6ecd8b4600d232a9037e83c8ece69413b777dabe65"
  )

  .addFlag("log", "Logs return values to stdout")
  .setAction(async ({ useraddress, saltnonce, log }) => {
    try {
      if (!useraddress) {
<<<<<<< HEAD
        const signers = await ethers.getSigners()
        const signer = signers[0]
        useraddress = signer._address
=======
        const signers = await ethers.signers();
        const signer = signers[0];
        useraddress = signer._address;
>>>>>>> da2e3278
      }

      // Generate CPK Gnosis Safe Proxy address
      if (!saltnonce)
        saltnonce =
          "0xcfe33a586323e7325be6aa6ecd8b4600d232a9037e83c8ece69413b777dabe65";
      // const saltnonce = "0xcfe33a586323e7325be6aa6ecd8b4600d232a9037e83c8ece69413b777dabe65"
      // const proxyFactory = "0x336c19296d3989e9e0c2561ef21c964068657c38"

      console.log(useraddress);
      console.log(saltnonce);

      const create2Salt = utils.keccak256(
        utils.defaultAbiCoder.encode(
          ["address", "uint256"],
          [useraddress, saltnonce]
        )
      );

      const proxyFactory = await run("bre-config", {
        addressbook: true,
        addressbookentry: "cpkFactory",
        addressbookcategory: "gnosisSafe",
        networkname: network.name,
      });

      const mastercopy = await run("bre-config", {
        addressbook: true,
        addressbookentry: "mastercopy",
        addressbookcategory: "gnosisSafe",
        networkname: network.name,
      });

      const proxyFactoryContract = await run("instantiateContract", {
        contractname: "CpkFactory",
        contractaddress: proxyFactory,
        read: true,
      });

      const proxyFactoryCreationCode = await proxyFactoryContract.proxyCreationCode();

      const gnosisSafeAddress = utils.getAddress(
        utils
          .solidityKeccak256(
            ["bytes", "address", "bytes32", "bytes32"],
            [
              "0xff",
              proxyFactory,
              create2Salt,
              utils.solidityKeccak256(
                ["bytes", "bytes"],
                [
                  proxyFactoryCreationCode,
                  utils.defaultAbiCoder.encode(["address"], [mastercopy]),
                ]
              ),
            ]
          )
          .slice(-40)
      );

      if (log) console.log(`Proxy Address: ${gnosisSafeAddress}`);

      return gnosisSafeAddress;
    } catch (error) {
      console.error(error);
      process.exit(1);
    }
  });<|MERGE_RESOLUTION|>--- conflicted
+++ resolved
@@ -20,15 +20,9 @@
   .setAction(async ({ useraddress, saltnonce, log }) => {
     try {
       if (!useraddress) {
-<<<<<<< HEAD
         const signers = await ethers.getSigners()
         const signer = signers[0]
         useraddress = signer._address
-=======
-        const signers = await ethers.signers();
-        const signer = signers[0];
-        useraddress = signer._address;
->>>>>>> da2e3278
       }
 
       // Generate CPK Gnosis Safe Proxy address
