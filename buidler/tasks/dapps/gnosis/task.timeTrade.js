import { task, types } from "@nomiclabs/buidler/config";
import { constants, utils } from "ethers";

export default task(
  "gc-timetrade",
  `Creates a gelato task that sells sellToken on Batch Exchange every X seconds on Rinkeby`
)
  .addOptionalParam(
    "mnemonicIndex",
    "index of mnemonic in .env that will be used for the user address",
    "0"
  )
  .addOptionalParam(
    "sellToken",
    "address of token to sell (default DAI)",
    "0x5592EC0cfb4dbc12D3aB100b257153436a1f0FEa"
  )
  .addOptionalParam(
    "buyToken",
    "address of token to buy (default WETH)",
    "0xc778417e063141139fce010982780140aa0cd5ab"
  )
  .addOptionalParam(
    "sellAmount",
    "amount to sell on batch exchange (default 5*10**18)",
    "5000000000000000000"
  )
  .addOptionalParam(
    "buyAmount",
    "amount of buy token to purchase (default 0.005*10**18)",
    "5000000000000000"
  )
  .addOptionalParam(
    "frequency",
    "how often it should be done, important for accurate approvals and expiry date",
    "5"
  )
  .addOptionalParam(
    "seconds",
    "how many seconds between each trade - default & min is 300 (1 batch) - must be divisible by 300",
    "300",
    types.string
  )
  .addOptionalParam(
    "gelatoprovider",
    "Gelato Provider who pays ETH on gelato for the users transaction, defaults to provider of gelato core team"
  )
  .addOptionalParam(
    "saltnonce",
    "CPK factory faltnonce, defaults to standard",
    "0xcfe33a586323e7325be6aa6ecd8b4600d232a9037e83c8ece69413b777dabe65",
    types.string
  )
  .addFlag("log", "Logs return values to stdout")
  .setAction(async (taskArgs) => {
    if (parseInt(taskArgs.seconds) % 300 !== 0)
      throw new Error(
        `Passed seconds must be divisible by 300 seconds (duration of one batch)`
      );

    // Batch Exchange Batch duration after which which the funds will be automatically withdrawn (e.g. 1 after one batch
    const batchDuration = ethers.utils
      .bigNumberify(taskArgs.seconds)
      .div(ethers.utils.bigNumberify("300"));

    // 1. Determine CPK proxy address of user (mnemoric index 0 by default)
    const {
      [taskArgs.mnemonicIndex]: user,
      [2]: provider,
    } = await ethers.getSigners();
    const userAddress = await user.getAddress();
    const safeAddress = await run("gc-determineCpkProxyAddress", {
      useraddress: userAddress,
      saltnonce: taskArgs.saltnonce,
    });

    // Deterimine provider
    if (!taskArgs.gelatoprovider)
      taskArgs.gelatoprovider = await run("handleGelatoProvider", {
        gelatoprovider: taskArgs.gelatoprovider,
      });

    if (taskArgs.log) console.log(`Safe Address: ${safeAddress}`);

    // 2. Approve proxy address to move X amount of DAI

    const sellToken = await run("instantiateContract", {
      contractaddress: taskArgs.sellToken,
      contractname: "ERC20",
      write: true,
    });

    // Check if user has sufficient balance (sell Amount plus required Fee)
    const sellTokenBalance = await sellToken.balanceOf(userAddress);

    if (sellTokenBalance.lte(ethers.utils.bigNumberify(taskArgs.sellAmount)))
      throw new Error("Insufficient sellToken to conduct enter stableswap");

    const totalSellAmount = ethers.utils
      .bigNumberify(taskArgs.sellAmount)
      .mul(ethers.utils.bigNumberify(taskArgs.frequency));

    if (taskArgs.log)
      console.log(`
          Approve gnosis safe to move ${totalSellAmount} of token: ${taskArgs.sellToken}\n`);

    await sellToken.approve(safeAddress, totalSellAmount);

    let safeDeployed = false;
    let gnosisSafe;
    try {
      // check if Proxy is already deployed
      gnosisSafe = await run("instantiateContract", {
        contractname: "IGnosisSafe",
        contractaddress: safeAddress,
        write: true,
        signer: user,
      });
      // Do a test call to see if contract exist
      gnosisSafe.getOwners();
      // If instantiated, contract exist
      safeDeployed = true;
      console.log("User already has safe deployed");
    } catch (error) {
      console.log("safe not deployed, deploy safe and execute tx");
    }

    // Check if gelato core is a whitelisted module

    let gelatoIsWhitelisted = false;

    const gelatoCore = await run("instantiateContract", {
      contractname: "GelatoCore",
      write: true,
      signer: provider,
    });

    if (safeDeployed) {
      const whitelistedModules = await gnosisSafe.getModules();
      for (const module of whitelistedModules) {
        if (
          ethers.utils.getAddress(module) ===
          ethers.utils.getAddress(gelatoCore.address)
        ) {
          gelatoIsWhitelisted = true;
          break;
        }
      }
    }
    if (taskArgs.log)
      console.log(`Is gelato an enabled module? ${gelatoIsWhitelisted}`);

    // Get enable gelatoCore as module calldata
    const enableGelatoData = await run("abi-encode-withselector", {
      contractname: "IGnosisSafe",
      functionname: "enableModule",
      inputs: [gelatoCore.address],
    });

    // encode for Multi send
    const enableGelatoDataMultiSend = ethers.utils.solidityPack(
      ["uint8", "address", "uint256", "uint256", "bytes"],
      [
        0, //operation
        safeAddress, //to
        0, // value
        ethers.utils.hexDataLength(enableGelatoData), // data length
        enableGelatoData, // data
      ]
    );

    // Fetch BatchId if it was not passed
    const batchExchangeAddress = await run("bre-config", {
      addressbook: true,
      addressbookcategory: "gnosisProtocol",
      addressbookentry: "batchExchange",
    });
    const batchExchange = await run("instantiateContract", {
      contractname: "BatchExchange",
      contractaddress: batchExchangeAddress,
      read: true,
    });
    const currentBatchId = await batchExchange.getCurrentBatchId();
    const currentBatchIdBN = ethers.utils.bigNumberify(currentBatchId);

    // Batch when we will withdraw the funds
    const withdrawBatch = currentBatchIdBN.add(
      ethers.utils.bigNumberify(batchDuration)
    );

    if (taskArgs.log)
      console.log(
        `Current Batch id: ${currentBatchId}\nAction is expected to withdraw after Batch Id: ${withdrawBatch}\n`
      );

    // Get submit task to withdraw from batchExchange on gelato calldata
    const gnosisSafeProviderModuleAddress = await run("bre-config", {
      deployments: true,
      contractname: "ProviderModuleGnosisSafeProxy",
    });

    const gelatoProvider = new GelatoProvider({
      addr: taskArgs.gelatoprovider,
      module: gnosisSafeProviderModuleAddress,
    });

    // ############## Condition #####################

    const conditionAddress = await run("bre-config", {
      deployments: true,
      contractname: "ConditionBatchExchangeFundsWithdrawable",
    });

    const conditionData = await run("abi-encode-withselector", {
      contractname: "ConditionBatchExchangeFundsWithdrawable",
      functionname: "ok",
      inputs: [safeAddress, taskArgs.sellToken, taskArgs.buyToken],
    });

    const condition = new Condition({
      inst: conditionAddress,
      data: conditionData,
    });

    // ############## Condition END #####################

    const placeOrderBatchExchangeAddress = await run("bre-config", {
      deployments: true,
      contractname: "ActionPlaceOrderBatchExchange",
    });

    const placeOrderBatchExchangeData = await run("abi-encode-withselector", {
      contractname: "ActionPlaceOrderBatchExchange",
      functionname: "action",
      inputs: [
        userAddress,
        taskArgs.sellToken,
        taskArgs.buyToken,
        taskArgs.sellAmount,
        taskArgs.buyAmount,
        batchDuration,
      ],
    });

    const placeOrderAction = new Action({
      addr: placeOrderBatchExchangeAddress,
      data: placeOrderBatchExchangeData,
      operation: Operation.Delegatecall,
      termsOkCheck: true,
    });

    const placeOrderTask = new Task({
      provider: gelatoProvider,
      conditions: [condition],
      actions: [placeOrderAction],
      expiryDate: constants.HashZero,
      autoResubmitSelf: true,
    });

    // ######### Check if Provider has whitelisted TaskSpec #########
<<<<<<< HEAD
    // 1. Cast Task to TaskSpec
    const taskSpec = new TaskSpec({
      conditions: [condition.inst],
      actions: [placeOrderAction],
      gasPriceCeil: 0, // Placeholder
=======
    const isProvided = await run("gc-check-if-provided", {
      task: placeOrderTask,
      provider: gelatoProvider.addr,
      // taskspecname: "balanceTrade",
>>>>>>> 97d5dd11
    });

    if (!isProvided) {
      // await gelatoCore.provideTaskSpecs([taskSpec1]);
      throw Error(
        `Task Spec is not provided by provider: ${taskArgs.gelatoprovider}. Please provide it by running the gc-providetaskspec script`
      );
    } else console.log("already provided");

    // encode for Multi send
    const placeOrderBatchExchangeDataMultiSend = ethers.utils.solidityPack(
      ["uint8", "address", "uint256", "uint256", "bytes"],
      [
        1, //operation
        placeOrderBatchExchangeAddress, //to
        0, // value
        ethers.utils.hexDataLength(placeOrderBatchExchangeData), // data length
        placeOrderBatchExchangeData, // data
      ]
    );

    const submitTaskPayload = await run("abi-encode-withselector", {
      contractname: "GelatoCore",
      functionname: "submitTask",
      inputs: [placeOrderTask],
    });

    const submitTaskMultiSend = ethers.utils.solidityPack(
      ["uint8", "address", "uint256", "uint256", "bytes"],
      [
        Operation.Call, //operation => .Call
        gelatoCore.address, //to
        0, // value
        ethers.utils.hexDataLength(submitTaskPayload), // data length
        submitTaskPayload, // data
      ]
    );

    // Encode into MULTI SEND
    // Get Multisend address
    const multiSendAddress = await run("bre-config", {
      contractaddress: "MultiSend",
      addressbookcategory: "gnosisSafe",
      addressbookentry: "multiSend",
    });

    const multiSend = await run("instantiateContract", {
      contractname: "MultiSend",
      contractaddress: multiSendAddress,
      write: true,
    });

    let encodedMultisendData;
    if (!gelatoIsWhitelisted) {
      encodedMultisendData = multiSend.interface.functions.multiSend.encode([
        ethers.utils.hexlify(
          ethers.utils.concat([
            enableGelatoDataMultiSend,
            placeOrderBatchExchangeDataMultiSend,
            submitTaskMultiSend,
          ])
        ),
      ]);
    } else {
      encodedMultisendData = multiSend.interface.functions.multiSend.encode([
        ethers.utils.hexlify(
          ethers.utils.concat([
            placeOrderBatchExchangeDataMultiSend,
            submitTaskMultiSend,
          ])
        ),
      ]);
    }

    let submitTaskTxHash;
    if (safeDeployed) {
      console.log("Exec Tx");
      submitTaskTxHash = await run("gsp-exectransaction", {
        gnosissafeproxyaddress: safeAddress,
        to: multiSendAddress,
        data: encodedMultisendData,
        operation: 1,
        log: true,
      });
    } else {
      submitTaskTxHash = await run("gc-submitgelatouserproxyoncpk", {
        gnosissafeproxyaddress: safeAddress,
        to: multiSendAddress,
        data: encodedMultisendData,
        operation: 1,
        saltnonce: taskArgs.saltnonce,
        fallbackhandler: "0x40A930851BD2e590Bd5A5C981b436de25742E980", // default
        value: 0,
        log: true,
      });
    }

    if (taskArgs.log)
      console.log(`\n submitTaskTx Hash: ${submitTaskTxHash}\n`);

    // // Wait for tx to get mined
    // const { blockHash: blockhash } = await submitTaskTx.wait();

    // Event Emission verification
    if (taskArgs.events) {
      const parsedSubmissionLog = await run("event-getparsedlog", {
        contractname: "GelatoCore",
        contractaddress: taskArgs.gelatocoreaddress,
        eventname: "LogTaskSubmitted",
        txhash: submitTaskTxHash,
        values: true,
        stringify: true,
      });
      if (parsedSubmissionLog)
        console.log("\n✅ LogTaskSubmitted\n", parsedSubmissionLog);
      else console.log("\n❌ LogTaskSubmitted not found");
    }

    return submitTaskTxHash;

    // 4. If proxy was deployed, only execTx, if not, createProxyAndExecTx
  });<|MERGE_RESOLUTION|>--- conflicted
+++ resolved
@@ -258,18 +258,10 @@
     });
 
     // ######### Check if Provider has whitelisted TaskSpec #########
-<<<<<<< HEAD
-    // 1. Cast Task to TaskSpec
-    const taskSpec = new TaskSpec({
-      conditions: [condition.inst],
-      actions: [placeOrderAction],
-      gasPriceCeil: 0, // Placeholder
-=======
     const isProvided = await run("gc-check-if-provided", {
       task: placeOrderTask,
       provider: gelatoProvider.addr,
       // taskspecname: "balanceTrade",
->>>>>>> 97d5dd11
     });
 
     if (!isProvided) {
