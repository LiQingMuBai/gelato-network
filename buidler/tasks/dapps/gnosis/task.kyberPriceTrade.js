import { task, types } from "@nomiclabs/buidler/config";
import { constants, utils } from "ethers";

export default task(
  "gc-kyberPriceTrade",
  `Creates a gelato task that market sells sellToken on Batch Exchange if a certain price is reached on kyber, while scheduling a withdraw task that withdraws the tokens and sends them back to the users EOA after x seconds have passed`
)
  .addOptionalParam(
    "mnemonicIndex",
    "index of mnemonic in .env that will be used for the user address",
    "0"
  )
  .addOptionalParam(
    "sellToken",
    "address of token to sell (default DAI)",
    "0x5592EC0cfb4dbc12D3aB100b257153436a1f0FEa"
  )
  .addOptionalParam(
    "buyToken",
    "address of token to buy (default WETH)",
    "0xc778417e063141139fce010982780140aa0cd5ab"
  )
  .addOptionalParam(
    "sellAmount",
    "amount to sell on batch exchange (default 5*10**18)",
    "5000000000000000000"
  )
  .addOptionalParam(
    "priceDifference",
    "amount that the current price should be lower to activate action (default 0.00005*10**18)",
    "50000000000000"
  )
  .addOptionalParam(
    "seconds",
    "how many seconds between each order placement & withdrawRequest - default & min is 300 (1 batch) - must be divisible by 300",
    "300",
    types.string
  )
  .addOptionalParam(
    "gelatoprovider",
    "Gelato Provider who pays ETH on gelato for the users transaction, defaults to provider of gelato core team"
  )
  .addFlag("log", "Logs return values to stdout")
  .setAction(async (taskArgs) => {
    if (parseInt(taskArgs.seconds) % 300 !== 0)
      throw new Error(
        `Passed seconds must be divisible by 300 seconds (duration of one batch)`
      );

    // Batch Exchange Batch duration after which which the funds will be automatically withdrawn (e.g. 1 after one batch
    const batchDuration = ethers.utils
      .bigNumberify(taskArgs.seconds)
      .div(ethers.utils.bigNumberify("300"));

    // 1. Determine CPK proxy address of user (mnemoric index 0 by default)
    const {
      [taskArgs.mnemonicIndex]: user,
      [2]: provider,
    } = await ethers.getSigners();
    const userAddress = await user.getAddress();
    const safeAddress = await run("gc-determineCpkProxyAddress", {
      useraddress: userAddress,
      saltnonce: taskArgs.saltnonce,
    });

    // Deterimine provider
    if (!taskArgs.gelatoprovider)
      taskArgs.gelatoprovider = await run("handleGelatoProvider", {
        gelatoprovider: taskArgs.gelatoprovider,
      });

    if (taskArgs.log) console.log(`Safe Address: ${safeAddress}`);

    // 2. Approve proxy address to move X amount of DAI

    const sellToken = await run("instantiateContract", {
      contractaddress: taskArgs.sellToken,
      contractname: "ERC20",
      write: true,
    });

    // Get the required fee from the providers Fee Contract
    const feeExtractor = await run("instantiateContract", {
      deployments: true,
      contractname: "FeeExtractor",
      read: true,
    });

    const requiredFee = await feeExtractor.getFeeAmount(taskArgs.sellToken);
    if (requiredFee.eq(constants.Zero))
      throw Error(
        "Sell Token not accepted by provider, choose a different token"
      );

    // Check if user has sufficient balance (sell Amount plus required Fee)
    const sellTokenBalance = await sellToken.balanceOf(userAddress);
    const totalSellAmountMinusFee = ethers.utils
      .bigNumberify(taskArgs.sellAmount)
      .sub(requiredFee);
    if (sellTokenBalance.lte(ethers.utils.bigNumberify(taskArgs.sellAmount)))
      throw new Error("Insufficient sellToken to conduct enter stableswap");

    if (ethers.utils.bigNumberify(taskArgs.sellAmount).lte(requiredFee))
      throw new Error("Sell Amount must be greater than fees");

    if (taskArgs.log)
      console.log(`
          Approve gnosis safe to move ${taskArgs.sellAmount} of token: ${taskArgs.sellToken}\n
          Inputted Sell Volume:              ${taskArgs.sellAmount}\n
          Fee for automated withdrawal:    - ${requiredFee}\n
          ------------------------------------------------------------\n
          Amount that will be sold:        = ${totalSellAmountMinusFee}
          `);

    await sellToken.approve(safeAddress, taskArgs.sellAmount);

    let safeDeployed = false;
    let gnosisSafe;
    try {
      // check if Proxy is already deployed
      gnosisSafe = await run("instantiateContract", {
        contractname: "IGnosisSafe",
        contractaddress: safeAddress,
        write: true,
        signer: user,
      });
      // Do a test call to see if contract exist
      await gnosisSafe.getOwners();
      // If instantiated, contract exist
      safeDeployed = true;
      console.log("User already has safe deployed");
    } catch (error) {
      console.log("safe not deployed, deploy safe and execute tx");
    }

    // Check if gelato core is a whitelisted module

    let gelatoIsWhitelisted = false;

    const gelatoCore = await run("instantiateContract", {
      contractname: "GelatoCore",
      write: true,
      signer: provider,
    });

    if (safeDeployed) {
      const whitelistedModules = await gnosisSafe.getModules();
      for (const module of whitelistedModules) {
        if (
          ethers.utils.getAddress(module) ===
          ethers.utils.getAddress(gelatoCore.address)
        ) {
          gelatoIsWhitelisted = true;
          break;
        }
      }
    }

    if (taskArgs.log)
      console.log(`Is gelato an enabled module? ${gelatoIsWhitelisted}`);

    // Get enable gelatoCore as module calldata
    const enableGelatoData = await run("abi-encode-withselector", {
      contractname: "IGnosisSafe",
      functionname: "enableModule",
      inputs: [gelatoCore.address],
    });

    // encode for Multi send
    const enableGelatoDataMultiSend = ethers.utils.solidityPack(
      ["uint8", "address", "uint256", "uint256", "bytes"],
      [
        0, //operation
        safeAddress, //to
        0, // value
        ethers.utils.hexDataLength(enableGelatoData), // data length
        enableGelatoData, // data
      ]
    );

    // Fetch BatchId if it was not passed
    const batchExchangeAddress = await run("bre-config", {
      addressbook: true,
      addressbookcategory: "gnosisProtocol",
      addressbookentry: "batchExchange",
    });
    const batchExchange = await run("instantiateContract", {
      contractname: "BatchExchange",
      contractaddress: batchExchangeAddress,
      read: true,
    });
    const currentBatchId = await batchExchange.getCurrentBatchId();
    const currentBatchIdBN = ethers.utils.bigNumberify(currentBatchId);

    // Batch when we will withdraw the funds
    const withdrawBatch = currentBatchIdBN.add(
      ethers.utils.bigNumberify(batchDuration)
    );

    if (taskArgs.log)
      console.log(
        `Current Batch id: ${currentBatchId}\nAction is expected to withdraw after Batch Id: ${withdrawBatch}\n`
      );

    // Get submit task to withdraw from batchExchange on gelato calldata
    const gnosisSafeProviderModuleAddress = await run("bre-config", {
      deployments: true,
      contractname: "ProviderModuleGnosisSafeProxy",
    });

    const gelatoProvider = new GelatoProvider({
      addr: taskArgs.gelatoprovider,
      module: gnosisSafeProviderModuleAddress,
    });

    const conditionAddress = await run("bre-config", {
      deployments: true,
      contractname: "ConditionKyberRate",
    });

    const kyberAddress = await run("bre-config", {
      addressbook: true,
      addressbookcategory: "kyber",
      addressbookentry: "proxy",
    });

    const kyberNetwork = await run("instantiateContract", {
      contractname: "IKyber",
      contractaddress: kyberAddress,
      read: true,
    });

    let currentRate = await kyberNetwork.getExpectedRate(
      taskArgs.sellToken,
      taskArgs.buyToken,
      taskArgs.sellAmount
    );
    console.log(currentRate);
    currentRate = currentRate[0];
    console.log(`Current Rate: ${currentRate}`);

    // address _account, address _token, uint256 _refBalance, bool _greaterElseSmaller
    const referenceRate = ethers.utils
      .bigNumberify(currentRate)
      .sub(ethers.utils.bigNumberify(taskArgs.priceDifference));

    console.log(
      `Batch Exchange Order will be placed when price reaches: ${referenceRate}`
    );

    const conditionData = await run("abi-encode-withselector", {
      contractname: "ConditionKyberRate",
      functionname: "ok",
      inputs: [
        taskArgs.sellToken,
        taskArgs.sellAmount,
        taskArgs.buyToken,
        referenceRate,
        false,
      ],
    });

    const condition = new Condition({
      inst: conditionAddress,
      data: conditionData,
    });

    // ############################################### Withdraw Action

    const withdrawActionAddress = await run("bre-config", {
      contractname: "ActionWithdrawBatchExchange",
      deployments: true,
    });

    const actionWithdrawFromBatchExchangePayload = await run(
      "abi-encode-withselector",
      {
        contractname: "ActionWithdrawBatchExchange",
        functionname: "action",
        inputs: [userAddress, taskArgs.sellToken, taskArgs.buyToken],
      }
    );

    const actionWithdrawBatchExchange = new Action({
      addr: withdrawActionAddress,
      data: actionWithdrawFromBatchExchangePayload,
      operation: 1,
      value: 0,
      termsOkCheck: true,
    });

    const taskWithdrawBatchExchange = new Task({
      provider: gelatoProvider,
      actions: [actionWithdrawBatchExchange],
      expiryDate: constants.HashZero,
    });

    // ######### Check if Provider has whitelisted TaskSpec #########
<<<<<<< HEAD
    // 1. Cast Task to TaskSpec
    const taskSpec1 = new TaskSpec({
      actions: [actionWithdrawBatchExchange],
      gasPriceCeil: 0, // Placeholder
=======
    let isProvided = await run("gc-check-if-provided", {
      task: taskWithdrawBatchExchange,
      provider: gelatoProvider.addr,
      // taskspecname: "balanceTrade",
>>>>>>> 97d5dd11
    });

    if (!isProvided) {
      // await gelatoCore.provideTaskSpecs([taskSpec1]);
      throw Error(
        `Task Spec 1 is not provided by provider: ${taskArgs.gelatoprovider}. Please provide it by running the gc-providetaskspec script`
      );
    } else console.log("already provided");

    // ############################################### Place Order

    // Get Sell on batch exchange calldata
    const actionPlaceOrderBatchExchangePayFeeAddress = await run("bre-config", {
      deployments: true,
      contractname: "ActionPlaceOrderBatchExchangePayFee",
    });

    const placeOrderBatchExchangeData = await run("abi-encode-withselector", {
      contractname: "ActionPlaceOrderBatchExchangePayFee",
      functionname: "action",
      inputs: [
        userAddress,
        taskArgs.sellToken,
        taskArgs.buyToken,
        taskArgs.sellAmount,
        1, //buyAmount => market order
        batchDuration,
      ],
    });

    const realPlaceOrderAction = new Action({
      addr: actionPlaceOrderBatchExchangePayFeeAddress,
      data: placeOrderBatchExchangeData,
      operation: 1,
      value: 0,
      termsOkCheck: true,
    });

    const submitWithTaskData = await run("abi-encode-withselector", {
      contractname: "GelatoCore",
      functionname: "submitTask",
      inputs: [taskWithdrawBatchExchange],
    });

    const submitTaskAction = new Action({
      addr: gelatoCore.address,
      data: submitWithTaskData,
      operation: Operation.Call,
      value: 0,
      termsOkCheck: false,
    });

    const placeOrderAndSubmitWithdrawTask = new Task({
      provider: gelatoProvider,
      conditions: [condition],
      actions: [realPlaceOrderAction, submitTaskAction],
      expiryDate: constants.HashZero,
    });

    // ######### Check if Provider has whitelisted TaskSpec #########
<<<<<<< HEAD
    // 1. Cast Task to TaskSpec
    const taskSpec2 = new TaskSpec({
      conditions: [condition.inst],
      actions: [realPlaceOrderAction, submitTaskAction],
      gasPriceCeil: 0, // Placeholder
=======
    isProvided = await run("gc-check-if-provided", {
      task: placeOrderAndSubmitWithdrawTask,
      provider: gelatoProvider.addr,
      // taskspecname: "balanceTrade",
>>>>>>> 97d5dd11
    });

    if (!isProvided) {
      // await gelatoCore.provideTaskSpecs([taskSpec1]);
      throw Error(
        `Task Spec 2 is not provided by provider: ${taskArgs.gelatoprovider}. Please provide it by running the gc-providetaskspec script`
      );
    } else console.log("already provided");
    // ############################################### Reak Place Order END

    // ############################################### Encode Submit Task on Gelato Core

    const submitTaskPayload = await run("abi-encode-withselector", {
      contractname: "GelatoCore",
      functionname: "submitTask",
      inputs: [placeOrderAndSubmitWithdrawTask],
    });

    const submitTaskMultiSend = ethers.utils.solidityPack(
      ["uint8", "address", "uint256", "uint256", "bytes"],
      [
        Operation.Call, //operation => .Call
        gelatoCore.address, //to
        0, // value
        ethers.utils.hexDataLength(submitTaskPayload), // data length
        submitTaskPayload, // data
      ]
    );

    // Encode into MULTI SEND
    // Get Multisend address
    const multiSendAddress = await run("bre-config", {
      contractaddress: "MultiSend",
      addressbookcategory: "gnosisSafe",
      addressbookentry: "multiSend",
    });

    const multiSend = await run("instantiateContract", {
      contractname: "MultiSend",
      contractaddress: multiSendAddress,
      write: true,
    });

    let encodedMultisendData;
    if (!gelatoIsWhitelisted) {
      encodedMultisendData = multiSend.interface.functions.multiSend.encode([
        ethers.utils.hexlify(
          ethers.utils.concat([enableGelatoDataMultiSend, submitTaskMultiSend])
        ),
      ]);
    } else {
      encodedMultisendData = multiSend.interface.functions.multiSend.encode([
        ethers.utils.hexlify(ethers.utils.concat([submitTaskMultiSend])),
      ]);
    }

    let submitTaskTxHash;
    if (safeDeployed) {
      console.log("Exec Tx");
      submitTaskTxHash = await run("gsp-exectransaction", {
        gnosissafeproxyaddress: safeAddress,
        to: multiSendAddress,
        data: encodedMultisendData,
        operation: 1,
        log: true,
      });
    } else {
      submitTaskTxHash = await run("gc-submitgelatouserproxyoncpk", {
        gnosissafeproxyaddress: safeAddress,
        to: multiSendAddress,
        data: encodedMultisendData,
        operation: 1,
        saltnonce: taskArgs.saltnonce,
        fallbackhandler: "0x40A930851BD2e590Bd5A5C981b436de25742E980", // default
        value: 0,
        log: true,
      });
    }

    if (taskArgs.log)
      console.log(`\n submitTaskTx Hash: ${submitTaskTxHash}\n`);

    // // Wait for tx to get mined
    // const { blockHash: blockhash } = await submitTaskTx.wait();

    // Event Emission verification
    if (taskArgs.events) {
      const parsedSubmissionLog = await run("event-getparsedlog", {
        contractname: "GelatoCore",
        contractaddress: taskArgs.gelatocoreaddress,
        eventname: "LogTaskSubmitted",
        txhash: submitTaskTxHash,
        values: true,
        stringify: true,
      });
      if (parsedSubmissionLog)
        console.log("\n✅ LogTaskSubmitted\n", parsedSubmissionLog);
      else console.log("\n❌ LogTaskSubmitted not found");
    }

    return submitTaskTxHash;

    // 4. If proxy was deployed, only execTx, if not, createProxyAndExecTx
  });<|MERGE_RESOLUTION|>--- conflicted
+++ resolved
@@ -296,17 +296,10 @@
     });
 
     // ######### Check if Provider has whitelisted TaskSpec #########
-<<<<<<< HEAD
-    // 1. Cast Task to TaskSpec
-    const taskSpec1 = new TaskSpec({
-      actions: [actionWithdrawBatchExchange],
-      gasPriceCeil: 0, // Placeholder
-=======
     let isProvided = await run("gc-check-if-provided", {
       task: taskWithdrawBatchExchange,
       provider: gelatoProvider.addr,
       // taskspecname: "balanceTrade",
->>>>>>> 97d5dd11
     });
 
     if (!isProvided) {
@@ -367,18 +360,10 @@
     });
 
     // ######### Check if Provider has whitelisted TaskSpec #########
-<<<<<<< HEAD
-    // 1. Cast Task to TaskSpec
-    const taskSpec2 = new TaskSpec({
-      conditions: [condition.inst],
-      actions: [realPlaceOrderAction, submitTaskAction],
-      gasPriceCeil: 0, // Placeholder
-=======
     isProvided = await run("gc-check-if-provided", {
       task: placeOrderAndSubmitWithdrawTask,
       provider: gelatoProvider.addr,
       // taskspecname: "balanceTrade",
->>>>>>> 97d5dd11
     });
 
     if (!isProvided) {
