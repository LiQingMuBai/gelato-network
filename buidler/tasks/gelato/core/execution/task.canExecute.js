import { task, types } from "@nomiclabs/buidler/config";
import { defaultNetwork } from "../../../../../buidler.config";

export default task(
  "gc-canexecute",
  `Calls GelatoCore.canExecute() on [--network] (default: ${defaultNetwork})`
)
  .addPositionalParam("executionclaimid")
  .addOptionalPositionalParam(
    "executorindex",
    "which mnemonic index should be selected for executor msg.sender (default index 1)",
    1,
    types.int
  )
  .addOptionalParam(
    "executionclaim",
    "Supply LogExecutionClaimMinted values in an obj"
  )
  .addOptionalParam(
    "fromblock",
    "The block number to search for event logs from",
    undefined, // default
    types.number
  )
  .addOptionalParam(
    "toblock",
    "The block number up until which to look for",
    undefined, // default
    types.number
  )
  .addOptionalParam("blockhash", "Search a specific block")
  .addOptionalParam("txhash", "Filter for a specific tx")
  .addFlag("log", "Logs return values to stdout")
  .setAction(
    async ({
      executionclaimid,
      executorindex,
      fromblock,
      toblock,
      blockhash,
      txhash,
      executionclaim,
      log
    }) => {
      try {
        if (!executionclaim) {
          // Fetch Execution Claim from LogExecutionClaimMinted values
          executionclaim = await run("gc-fetchparsedexecutionclaimevent", {
            executionclaimid,
            contractname: "GelatoCore",
            eventname: "LogExecutionClaimMinted",
            fromblock,
            toblock: 17209449,
            blockhash,
            txhash,
            values: true,
<<<<<<< HEAD
            filterkey: "executionClaimId",
            filtervalue: executionclaimid,
=======
>>>>>>> c4b78f9b
            log
          });
        }
        console.log(executionclaim);
        await sleep(10000);
        if (!executionclaim)
          throw new Error("Unable to fetch executionClaim from events");

        const { [executorindex]: executor } = await ethers.signers();

        if (log) console.log(`\n Executor: ${executor._address}\n`);

        const gelatoCore = await run("instantiateContract", {
          contractname: "GelatoCore",
          signer: executor,
          write: true
        });

        try {
          const canExecuteResult = await gelatoCore.canExecute(
            executionclaim.selectedProviderAndExecutor,
            executionclaim.executionClaimId,
            executionclaim.userProxy,
            executionclaim.conditionAndAction,
            executionclaim.conditionPayload,
            executionclaim.actionPayload,
            executionclaim.executionClaimExpiryDate
          );
          if (log) console.log(`\n Can Execute Result: ${canExecuteResult}`);
          return canExecuteResult;
        } catch (error) {
          console.error(`\n canExecute error`, error);
        }
      } catch (error) {
        console.error(error);
        process.exit(1);
      }
    }
  );<|MERGE_RESOLUTION|>--- conflicted
+++ resolved
@@ -54,11 +54,6 @@
             blockhash,
             txhash,
             values: true,
-<<<<<<< HEAD
-            filterkey: "executionClaimId",
-            filtervalue: executionclaimid,
-=======
->>>>>>> c4b78f9b
             log
           });
         }
