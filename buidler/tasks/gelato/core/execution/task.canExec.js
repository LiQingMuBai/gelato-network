import { task, types } from "@nomiclabs/buidler/config";
import { defaultNetwork } from "../../../../../buidler.config";
import ExecClaim from "../../../../../classes/gelato/execClaim";
import { constants, utils } from "ethers";

export default task(
  "gc-canexec",
  `Calls GelatoCore.canExec() on [--network] (default: ${defaultNetwork})`
)
  .addPositionalParam("execclaimid")
  .addOptionalPositionalParam(
    "executorindex",
    "Mnenomic generated account to sign the tx",
    1,
    types.int
  )
  .addOptionalParam("execclaim", "Supply LogExecClaimMinted values in an obj")
  .addOptionalParam("fromblock", "Search for event logs from block number.")
  .addOptionalParam("toblock", "Search for event logs to block number.")
  .addOptionalParam("blockhash", "Search a specific block")
  .addOptionalParam("txhash", "Filter for a specific tx")
  .addFlag("stringify")
  .addFlag("log", "Logs return values to stdout")
  .setAction(async (taskArgs) => {
    try {
      if (!taskArgs.execclaim) {
        taskArgs.execclaim = await run("fetchExecClaim", {
          execclaimid: taskArgs.execclaimid,
          fromblock: taskArgs.fromblock,
          toblock: taskArgs.toblock,
          blockhash: taskArgs.blockhash,
          txhash: taskArgs.txhash,
          stringify: taskArgs.stringify,
        });
      }
      if (!taskArgs.execclaim)
        throw new Error("\nUnable to fetch execClaim from events");

      const {
<<<<<<< HEAD
        [taskArgs.executorindex]: gelatoExecutor
      } = await ethers.getSigners();
=======
        [taskArgs.executorindex]: gelatoExecutor,
      } = await ethers.signers();
>>>>>>> da2e3278

      if (taskArgs.log) {
        console.log(taskArgs);
        console.log(`\n Executor: ${gelatoExecutor._address}\n`);
      }

      const gelatoCore = await run("instantiateContract", {
        contractname: "GelatoCore",
        signer: gelatoExecutor,
        write: true,
      });

      // const { execClaimHash } = await run("event-getparsedlog", {
      //   execclaimid: taskArgs.execclaimid,
      //   fromblock: taskArgs.fromblock,
      //   toblock: taskArgs.toblock,
      //   blockhash: taskArgs.blockhash,
      //   txhash: taskArgs.txhash,
      //   stringify: taskArgs.stringify,
      // });
      // const gelatoGasPrice = await gelatoCore.gelatoGasPrice();
      // const gelatoMaxGas = await gelatoCore.gelatoMaxGas();

      const execClaim = {
        id: taskArgs.execclaim[0],
        provider: taskArgs.execclaim[1],
        providerModule: taskArgs.execclaim[2],
        userProxy: taskArgs.execclaim[3],
        condition: taskArgs.execclaim[4],
        action: taskArgs.execclaim[5],
        conditionPayload: taskArgs.execclaim[6],
        actionPayload: taskArgs.execclaim[7],
        expiryDate: taskArgs.execclaim[8],
      };

      const gelatoGasPrice = utils.parseUnits("20", "gwei");

      try {
        const canExecResult = await gelatoCore.canExec(
          execClaim,
          gelatoGasPrice
        );
        if (taskArgs.log) console.log(`\n Can Exec Result: ${canExecResult}\n`);
        return canExecResult;
      } catch (error) {
        console.error(`\n canExec error`, error);
      }
    } catch (error) {
      console.error(error, "\n");
      process.exit(1);
    }
  });<|MERGE_RESOLUTION|>--- conflicted
+++ resolved
@@ -37,13 +37,8 @@
         throw new Error("\nUnable to fetch execClaim from events");
 
       const {
-<<<<<<< HEAD
         [taskArgs.executorindex]: gelatoExecutor
       } = await ethers.getSigners();
-=======
-        [taskArgs.executorindex]: gelatoExecutor,
-      } = await ethers.signers();
->>>>>>> da2e3278
 
       if (taskArgs.log) {
         console.log(taskArgs);
