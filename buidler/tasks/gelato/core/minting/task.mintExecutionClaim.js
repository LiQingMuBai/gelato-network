import { task } from "@nomiclabs/buidler/config";
import { defaultNetwork } from "../../../../../buidler.config";
import { constants } from "ethers";

export default task(
  "gc-mint",
  `Sends tx to GelatoCore.mintExecutionClaim() on [--network] (default: ${defaultNetwork})`
)
  .addOptionalParam(
    "conditionname",
    "Must exist inside buidler.config. Supply '0' for self-conditional Actions"
  )
  .addOptionalPositionalParam(
    "actionname",
    "Actionname (must be inside buidler.config) OR --actionaddress MUST be supplied."
  )
  .addOptionalPositionalParam(
    "gelatoprovider",
    "Defaults to network addressbook default"
  )
  .addOptionalPositionalParam(
    "gelatoexecutor",
    "Defaults to network addressbook default"
  )
  .addOptionalParam("conditionaddress", "", constants.AddressZero)
  .addOptionalParam("actionaddress")
  .addOptionalPositionalParam(
    "conditionpayload",
    "If not provided, must have a default returned from handleGelatoPayload()",
    constants.HashZero
  )
  .addOptionalPositionalParam(
    "actionpayload",
    "If not provided, must have a default returned from handleGelatoPayload()"
  )
  .addOptionalPositionalParam(
    "executionclaimexpirydate",
    "Defaults to 0 for gelatoexecutor's maximum",
    constants.HashZero
  )
  .addFlag("log", "Logs return values to stdout")
  .setAction(async taskArgs => {
    try {
      // Command Line Argument Checks

      if (!taskArgs.actionname && !taskArgs.actionaddress)
        throw new Error(`\n Must supply <actionname> or --actionaddress`);
      if (
        taskArgs.conditionname !== constants.AddressZero &&
        !taskArgs.conditionname.startsWith("Condition")
      ) {
        throw new Error(
          `\nInvalid condition: ${taskArgs.conditionname}: 1.<conditionname> 2.<actionname>\n`
        );
      }
      if (taskArgs.actionname && !taskArgs.actionname.startsWith("Action")) {
        throw new Error(
          `\nInvalid action: ${taskArgs.actionname}: 1.<conditionname> 2.<actionname>\n`
        );
      }

      // Selected Provider and Executor
      taskArgs.gelatoprovider = await run("handleGelatoProvider", {
        gelatoprovider: taskArgs.gelatoprovider
      });
      taskArgs.gelatoexecutor = await run("handleGelatoExecutor", {
        gelatoexecutor: taskArgs.gelatoexecutor
      });

      // Condition and ConditionPayload (optional)
<<<<<<< HEAD
      if (taskArgs.conditionname !== constants.AddressZero) {
        if (taskArgs.conditionaddress === constants.AddressZero) {
          taskArgs.conditionaddress = await run("bre-config", {
            deployments: true,
            contractname: taskArgs.conditionname
          });
        }
        if (taskArgs.conditionpayload === constants.HashZero) {
          taskArgs.conditionpayload = await run("handleGelatoPayload", {
            contractname: taskArgs.conditionname
          });
        }
=======
      if (taskArgs.conditionname) {
          if (taskArgs.conditionaddress === constants.AddressZero) {
            taskArgs.conditionaddress = await run("bre-config", {
              deployments: true,
              contractname: taskArgs.conditionname
            });
          }
          if (taskArgs.conditionpayload === constants.HashZero) {
            taskArgs.conditionpayload = await run("handleGelatoPayload", {
              contractname: taskArgs.conditionname
            });
          }
>>>>>>> 9de324c9
      }

      // Action and ActionPayload
      if (!taskArgs.actionaddress) {
        taskArgs.actionaddress = await run("bre-config", {
          deployments: true,
          contractname: taskArgs.actionname
        });
      }
      if (!taskArgs.actionpayload) {
        taskArgs.actionpayload = await run("handleGelatoPayload", {
          contractname: taskArgs.actionname,
          payload: taskArgs.actionpayload
        });
      }

      // GelatoCore write Instance
      const gelatoCore = await run("instantiateContract", {
        contractname: "GelatoCore",
        write: true
      });

      // mintExecutionClaim TX
      const mintTx = await gelatoCore.mintExecutionClaim(
        [taskArgs.gelatoprovider, taskArgs.gelatoexecutor],
        [taskArgs.conditionaddress, taskArgs.actionaddress],
        taskArgs.conditionpayload,
        taskArgs.actionpayload,
        taskArgs.executionclaimexpirydate
      );

      if (taskArgs.log) {
        console.log(
          `\n\ntxHash gelatoCore.mintExecutionClaim: ${mintTx.hash}\n`
        );
      }

      // Wait for tx to get mined
      const { blockHash } = await mintTx.wait();

      // Event Emission verification
      if (taskArgs.log) {
        const parsedMintingLog = await run("event-getparsedlog", {
          contractname: "GelatoCore",
          eventname: "LogExecutionClaimMinted",
          txhash: mintTx.hash,
          blockHash,
          values: true,
          stringify: true
        });
        if (parsedMintingLog)
          console.log("\n✅ LogExecutionClaimMinted\n", parsedMintingLog);
        else console.log("\n❌ LogExecutionClaimMinted not found");
      }

      return mintTx.hash;
    } catch (error) {
      console.error(error);
      process.exit(1);
    }
  });<|MERGE_RESOLUTION|>--- conflicted
+++ resolved
@@ -68,20 +68,6 @@
       });
 
       // Condition and ConditionPayload (optional)
-<<<<<<< HEAD
-      if (taskArgs.conditionname !== constants.AddressZero) {
-        if (taskArgs.conditionaddress === constants.AddressZero) {
-          taskArgs.conditionaddress = await run("bre-config", {
-            deployments: true,
-            contractname: taskArgs.conditionname
-          });
-        }
-        if (taskArgs.conditionpayload === constants.HashZero) {
-          taskArgs.conditionpayload = await run("handleGelatoPayload", {
-            contractname: taskArgs.conditionname
-          });
-        }
-=======
       if (taskArgs.conditionname) {
           if (taskArgs.conditionaddress === constants.AddressZero) {
             taskArgs.conditionaddress = await run("bre-config", {
@@ -94,7 +80,6 @@
               contractname: taskArgs.conditionname
             });
           }
->>>>>>> 9de324c9
       }
 
       // Action and ActionPayload
