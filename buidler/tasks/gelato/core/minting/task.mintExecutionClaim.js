--- conflicted
+++ resolved
@@ -3,118 +3,117 @@
 import { constants } from "ethers";
 
 export default task(
-  "gc-mint",
-  `Sends tx to GelatoCore.mintExecutionClaim() on [--network] (default: ${defaultNetwork})`
+	"gc-mint",
+	`Sends tx to GelatoCore.mintExecutionClaim() on [--network] (default: ${defaultNetwork})`
 )
-  .addPositionalParam(
-    "actionname",
-    "This param MUST be supplied. Must exist inside buidler.config"
-  )
-  .addOptionalPositionalParam(
-    "conditionname",
-    "Must exist inside buidler.config. Defaults to address 0 for self-conditional actions",
-    constants.AddressZero,
-    types.string
-  )
-  .addOptionalPositionalParam(
-    "selectedprovider",
-    "Defaults to network addressbook default"
-  )
-  .addOptionalPositionalParam(
-    "selectedexecutor",
-    "Defaults to network addressbook default"
-  )
-  .addOptionalPositionalParam(
-    "conditionpayload",
-    "If not provided, must have a default returned from handlePayload()"
-  )
-  .addOptionalPositionalParam(
-    "actionpayload",
-    "If not provided, must have a default returned from handlePayload()"
-  )
-  .addOptionalPositionalParam(
-    "executionclaimexpirydate",
-    "Defaults to 0 for selectedexecutor's maximum",
-    0,
-    types.int
-  )
-  .addFlag("log", "Logs return values to stdout")
-  .setAction(async taskArgs => {
-    try {
-      // To avoid mistakes default log to true
-      taskArgs.log = true;
+	.addPositionalParam(
+		"actionname",
+		"This param MUST be supplied. Must exist inside buidler.config"
+	)
+	.addOptionalPositionalParam(
+		"conditionname",
+		"Must exist inside buidler.config. Defaults to address 0 for self-conditional actions",
+		constants.AddressZero,
+		types.string
+	)
+	.addOptionalPositionalParam(
+		"selectedprovider",
+		"Defaults to network addressbook default"
+	)
+	.addOptionalPositionalParam(
+		"selectedexecutor",
+		"Defaults to network addressbook default"
+	)
+	.addOptionalPositionalParam(
+		"conditionpayload",
+		"If not provided, must have a default returned from handlePayload()"
+	)
+	.addOptionalPositionalParam(
+		"actionpayload",
+		"If not provided, must have a default returned from handlePayload()"
+	)
+	.addOptionalPositionalParam(
+		"executionclaimexpirydate",
+		"Defaults to 0 for selectedexecutor's maximum",
+		0,
+		types.int
+	)
+	.addFlag("log", "Logs return values to stdout")
+	.setAction(async taskArgs => {
+		try {
+			// To avoid mistakes default log to true
+			taskArgs.log = true;
 
-      // Command Line Argument Checks
-      if (
-        taskArgs.conditionname != constants.AddressZero &&
-        !taskArgs.conditionname.startsWith("Condition")
-      ) {
-        throw new Error(
-          `Invalid condition: ${taskArgs.conditionname}: enter <actionname> <conditionname>`
-        );
-      }
-      if (!taskArgs.actionname.startsWith("Action")) {
-        throw new Error(
-          `Invalid action: ${taskArgs.actionname}: enter <actionname> <conditionname>`
-        );
-      }
+			// Command Line Argument Checks
+			if (
+				taskArgs.conditionname != constants.AddressZero &&
+				!taskArgs.conditionname.startsWith("Condition")
+			) {
+				throw new Error(
+					`Invalid condition: ${taskArgs.conditionname}: enter <actionname> <conditionname>`
+				);
+			}
+			if (!taskArgs.actionname.startsWith("Action")) {
+				throw new Error(
+					`Invalid action: ${taskArgs.actionname}: enter <actionname> <conditionname>`
+				);
+			}
 
-      // Selected Provider and Executor
-      const selectedProvider = await run("handleProvider", {
-        provider: taskArgs.selectedprovider
-      });
-      const selectedExecutor = await run("handleExecutor", {
-        executor: taskArgs.selectedexecutor
-      });
+			// Selected Provider and Executor
+			const selectedProvider = await run("handleProvider", {
+				provider: taskArgs.selectedprovider
+			});
+			const selectedExecutor = await run("handleExecutor", {
+				executor: taskArgs.selectedexecutor
+			});
 
-      // Condition and ConditionPayload (optional)
-      let conditionAddress;
-      let conditionPayload = constants.HashZero;
-      if (taskArgs.conditionname != constants.AddressZero) {
-        conditionAddress = await run("bre-config", {
-          deployments: true,
-          contractname: taskArgs.conditionname
-        });
-        conditionPayload = await run("handlePayload", {
-          contractname: taskArgs.conditionname
-        });
-      }
+			// Condition and ConditionPayload (optional)
+			let conditionAddress;
+			let conditionPayload = constants.HashZero;
+			if (taskArgs.conditionname != constants.AddressZero) {
+				conditionAddress = await run("bre-config", {
+					deployments: true,
+					contractname: taskArgs.conditionname
+				});
+				conditionPayload = await run("handlePayload", {
+					contractname: taskArgs.conditionname
+				});
+			}
 
-      // Action and ActionPayload
-      const actionAddress = await run("bre-config", {
-        deployments: true,
-        contractname: taskArgs.actionname
-      });
-      const actionPayload = await run("handlePayload", {
-        contractname: taskArgs.actionname,
-        payload: taskArgs.actionpayload
-      });
+			// Action and ActionPayload
+			const actionAddress = await run("bre-config", {
+				deployments: true,
+				contractname: taskArgs.actionname
+			});
+			const actionPayload = await run("handlePayload", {
+				contractname: taskArgs.actionname,
+				payload: taskArgs.actionpayload
+			});
 
-      // GelatoCore write Instance
-      const gelatoCore = await run("instantiateContract", {
-        contractname: "GelatoCore",
-        write: true
-      });
+			// GelatoCore write Instance
+			const gelatoCore = await run("instantiateContract", {
+				contractname: "GelatoCore",
+				write: true
+			});
 
-      // mintExecutionClaim TX
-      const mintTx = await gelatoCore.mintExecutionClaim(
-        [selectedProvider, selectedExecutor],
-        [conditionAddress, actionAddress],
-        conditionPayload,
-        actionPayload,
-        taskArgs.executionclaimexpirydate
-      );
+			// mintExecutionClaim TX
+			const mintTx = await gelatoCore.mintExecutionClaim(
+				[selectedProvider, selectedExecutor],
+				[conditionAddress, actionAddress],
+				conditionPayload,
+				actionPayload,
+				taskArgs.executionclaimexpirydate
+			);
 
-      if (taskArgs.log) {
-        console.log(
-          `\n\ntxHash gelatoCore.mintExecutionClaim: ${mintTx.hash}\n`
-        );
-      }
+			if (taskArgs.log) {
+				console.log(
+					`\n\ntxHash gelatoCore.mintExecutionClaim: ${mintTx.hash}\n`
+				);
+			}
 
-      // Wait for tx to get mined
-      const { blockHash } = await mintTx.wait();
+			// Wait for tx to get mined
+			const { blockHash } = await mintTx.wait();
 
-<<<<<<< HEAD
 			// Event Emission verification
 			if (taskArgs.log) {
 				let parsedMintLog = await run("event-getparsedlogs", {
@@ -128,25 +127,10 @@
 				console.log("\nId: ", parsedMintLog.executionClaimId.toString());
 				console.log("\nLogExecutionClaimMinted\n", parsedMintLog);
 			}
-=======
-      // Event Emission verification
-      if (taskArgs.log) {
-        let parsedMintLog = await run("event-getparsedlogs", {
-          contractname: "GelatoCore",
-          eventname: "LogExecutionClaimMinted",
-          txhash: mintTx.hash,
-          blockHash,
-          values: true
-        });
-        // Make execution claim Id human readable
-        parsedMintLog.executionClaimId = parsedMintLog.executionClaimId.toString();
-        console.log("\n LogExecutionClaimMinted\n", parsedMintLog);
-      }
->>>>>>> c9b36cdd
 
-      return mintTx.hash;
-    } catch (error) {
-      console.error(error);
-      process.exit(1);
-    }
-  });+			return mintTx.hash;
+		} catch (error) {
+			console.error(error);
+			process.exit(1);
+		}
+	});