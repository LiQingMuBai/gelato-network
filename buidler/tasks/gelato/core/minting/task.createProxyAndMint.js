import { task, types } from "@nomiclabs/buidler/config";
import { defaultNetwork } from "../../../../../buidler.config";
import { constants, utils } from "ethers";

export default task(
  "gc-createproxyandmint",
  `Sends tx to GelatoCore.createProxyAndMint() or if --createtwo to .createTwoProxyAndMint()  on [--network] (default: ${defaultNetwork})`
)
  .addOptionalPositionalParam(
    "conditionname",
    "Must exist inside buidler.config. Defaults to address 0 for self-conditional actions",
    constants.AddressZero,
    types.string
  )
  .addOptionalPositionalParam(
    "actionname",
    "This param MUST be supplied. Must exist inside buidler.config"
  )
  .addOptionalParam(
    "saltnonce",
    "Supply for createTwoProxyAndMint()",
    42069,
    types.int
  )
  .addOptionalParam(
    "selectedprovider",
    "Defaults to network addressbook default"
  )
  .addOptionalParam(
    "selectedexecutor",
    "Defaults to network addressbook default"
  )
  .addOptionalParam(
    "conditionpayload",
    "Payload for optional condition",
    constants.HashZero
  )
  .addOptionalParam(
    "actionpayload",
    "If not provided, must have a default returned from handlePayload()"
  )
  .addOptionalParam(
    "executionclaimexpirydate",
    "Defaults to 0 for selectedexecutor's maximum",
    constants.HashZero
  )
  .addOptionalParam(
    "mastercopy",
    "The deployed implementation code the created proxy should point to"
  )
  .addOptionalParam("initializer", "Payload for gnosis safe proxy setup tasks")
  .addFlag("setup", "Initialize gnosis safe by calling its setup function")
  .addOptionalVariadicPositionalParam(
    "owners",
    "Supply with --setup: List of owners. Defaults to ethers signer."
  )
  .addOptionalParam(
    "threshold",
    "Supply with --setup: number of required confirmations for a Safe Tx.",
    1,
    types.int
  )
  .addOptionalParam(
    "to",
    "Supply with --setup: to address",
    constants.AddressZero
  )
  .addOptionalParam(
    "data",
    "Supply with --setup: payload for optional delegate call",
    constants.HashZero
  )
  .addOptionalParam(
    "defaultpayloadscript",
    "The name of the defaultpayload script to retrieve 'data'"
  )
  .addOptionalParam(
    "fallbackhandler",
    "Supply with --setup:  Handler for fallback calls to this contract",
    constants.AddressZero
  )
  .addOptionalParam(
    "paymenttoken",
    "Supply with --setup:  Token that should be used for the payment (0 is ETH)",
    constants.AddressZero
  )
  .addOptionalParam(
    "payment",
    "Supply with --setup:  Value that should be paid",
    0,
    types.int
  )
  .addOptionalParam(
    "paymentreceiver",
    "Supply with --setup:  Adddress that should receive the payment (or 0 if tx.origin)t",
    constants.AddressZero
  )
  .addOptionalParam(
    "funding",
    "ETH value to be sent to newly created gelato user proxy",
    "0",
    types.string
  )
  .addFlag("createtwo", "Call gelatoCore.createTwoProxyAndMint()")
  .addFlag("log", "Logs return values to stdout")
  .setAction(async taskArgs => {
    try {
      // Command Line Argument Checks
      // Condition and Action for minting
      if (!taskArgs.actionname) throw new Error(`\n Must supply Action Name`);
      if (
        taskArgs.conditionname != constants.AddressZero &&
        !taskArgs.conditionname.startsWith("Condition")
      ) {
        throw new Error(
          `\nInvalid condition: ${taskArgs.conditionname}: 1.<conditionname> 2.<actionname>\n`
        );
      }
      if (!taskArgs.actionname.startsWith("Action")) {
        throw new Error(
          `\nInvalid action: ${taskArgs.actionname}: 1.<conditionname> 2.<actionname>\n`
        );
      }
      // Gnosis Safe creation
      if (!taskArgs.initializer && !taskArgs.setup)
        throw new Error("Must provide initializer payload or --setup args");
      else if (taskArgs.initializer && taskArgs.setup)
        throw new Error("Provide EITHER initializer payload OR --setup args");

      // Gelato User Proxy (GnosisSafeProxy) creation params
      if (!taskArgs.mastercopy) {
        taskArgs.mastercopy = await run("bre-config", {
          addressbookcategory: "gnosisSafe",
          addressbookentry: "mastercopy"
        });
      }

      if (!taskArgs.mastercopy)
        throw new Error("No taskArgs.mastercopy for proxy defined");

      if (taskArgs.setup && !taskArgs.owners) {
        const signerAddress = await run("ethers", {
          signer: true,
          address: true
        });
        taskArgs.owners = [signerAddress];
        if (!Array.isArray(taskArgs.owners))
          throw new Error("Failed to convert taskArgs.owners into Array");
      }

      if (
        taskArgs.setup &&
        !taskArgs.data &&
        taskArgs.defaultpayloadscript &&
        !taskArgs.to
      ) {
        taskArgs.data = await run(
          `gsp:scripts:defaultpayload:${defaultpayloadscript}`
        );
        taskArgs.to = await run("bre-config", {
          deployments: true,
          contractname: `${tasksArgs.defaultpayloadscript}`
        });
      }

      if (taskArgs.setup) {
        const inputs = [
          taskArgs.owners,
          taskArgs.threshold,
          taskArgs.to,
          taskArgs.data,
          taskArgs.fallbackhandler,
          taskArgs.paymenttoken,
          taskArgs.payment,
          taskArgs.paymentreceiver
        ];
        taskArgs.initializer = await run("abi-encode-withselector", {
          contractname: "IGnosisSafe",
          functionname: "setup",
          inputs
        });
      }
      // ============

      // ==== GelatoCore.mintExecutionClaim Params ====
      // Selected Provider and Executor
      taskArgs.selectedprovider = await run("handleProvider", {
        provider: taskArgs.selectedprovider
      });
<<<<<<< HEAD
      // const { [2]: selectedProvider } = await ethers.signers();
      const selectedExecutor = await run("handleExecutor", {
        selectedExecutor: taskArgs.selectedexecutor
=======
      taskArgs.selectedexecutor = await run("handleExecutor", {
        executor: taskArgs.selectedexecutor
>>>>>>> d868e548
      });
      // const { [1]: selectedExecutor } = await ethers.signers();
      // Condition and ConditionPayload (optional)
      let conditionAddress;
      if (taskArgs.conditionname != constants.AddressZero) {
        conditionAddress = await run("bre-config", {
          deployments: true,
          contractname: taskArgs.conditionname
        });
<<<<<<< HEAD
        // conditionAddress = condition.address;
        conditionPayload = await run("handlePayload", {
=======
        taskArgs.conditionpayload = await run("handlePayload", {
>>>>>>> d868e548
          contractname: taskArgs.conditionname
        });
      }
      // Action and ActionPayload
      const actionAddress = await run("bre-config", {
        deployments: true,
        contractname: taskArgs.actionname
      });
      taskArgs.actionpayload = await run("handlePayload", {
        contractname: taskArgs.actionname
      });
      /*
      function createProxyAndMint(
        address _mastercopy,
        bytes calldata _initializer,
        address[2] calldata _selectedProviderAndExecutor,
        address[2] calldata _conditionAndAction,
        bytes calldata _conditionPayload,
        bytes calldata _actionPayload,
        uint256 _executionClaimExpiryDate
    )
    */

      // const actionPayload = await run(
      //   `gc-mint:defaultpayload:${taskArgs.actionname}`
      // );
      // ============

      if (taskArgs.log) console.log("\nTaskArgs:\n", taskArgs, "\n");

      // GelatoCore interaction
      const gelatoCore = await run("instantiateContract", {
        contractname: "GelatoCore",
        write: true
      });

<<<<<<< HEAD
      if (taskArgs.log)
        console.log(`
          \MasterCopy: ${taskArgs.mastercopy}\n
          \Initializer: ${taskArgs.initializer}\n
          \providerAndSelector: ${[selectedProvider, selectedExecutor]}\n
          \conditionAction: ${[conditionAddress, actionAddress]}\n
          \conditionPayload: ${conditionPayload}\n
          \actionPayload: ${actionPayload}\n
          \ExecutionclaimExpiryDate: ${taskArgs.executionclaimexpirydate}\n
          \Funding: ${taskArgs.funding}\n
          \Script Address: ${taskArgs.to}\n
        `);

      if (taskArgs.log) console.log("\nTaskArgs:\n", taskArgs, "\n");

      const creationTx = await gelatoCore.createProxyAndMint(
        taskArgs.mastercopy,
        taskArgs.initializer,
        [selectedProvider, selectedExecutor],
        [conditionAddress, actionAddress],
        conditionPayload,
        actionPayload,
        taskArgs.executionclaimexpirydate,
        {
          value: ethers.utils.bigNumberify(taskArgs.funding),
          gasLimit: 3000000
        }
      );
=======
      let creationTx;
      if (taskArgs.createtwo) {
        creationTx = await gelatoCore.createTwoProxyAndMint(
          taskArgs.mastercopy,
          taskArgs.initializer,
          taskArgs.saltnonce,
          [taskArgs.selectedprovider, taskArgs.selectedexecutor],
          [conditionAddress, actionAddress],
          taskArgs.conditionpayload,
          taskArgs.actionpayload,
          taskArgs.executionclaimexpirydate,
          { value: utils.parseEther(taskArgs.funding), gasLimit: 3000000 }
        );
      } else {
        creationTx = await gelatoCore.createProxyAndMint(
          taskArgs.mastercopy,
          taskArgs.initializer,
          [taskArgs.selectedprovider, taskArgs.selectedexecutor],
          [conditionAddress, actionAddress],
          taskArgs.conditionpayload,
          taskArgs.actionpayload,
          taskArgs.executionclaimexpirydate,
          { value: utils.parseEther(taskArgs.funding), gasLimit: 3000000 }
        );
      }
>>>>>>> d868e548

      if (taskArgs.log)
        console.log(`\ntxHash createProxyAndMint: ${creationTx.hash}\n`);

      const { blockHash } = await creationTx.wait();

      // Event Emission verification
      if (taskArgs.log) {
        const parsedCreateLog = await run("event-getparsedlog", {
          contractname: "GelatoCore",
          eventname: "LogGelatoUserProxyCreation",
          txhash: creationTx.hash,
          blockHash,
          values: true
        });
        const { user, gelatoUserProxy, userProxyFunding } = parsedCreateLog;
        console.log(
          `\n LogGelatoUserProxyCreation\
           \n User:            ${user}\
           \n GnosisSafeProxy: ${gelatoUserProxy}\
           \n Funding          ${utils.formatEther(
             userProxyFunding.toString()
           )} ETH`
        );

        const parsedMintLog = await run("event-getparsedlog", {
          contractname: "GelatoCore",
          eventname: "LogExecutionClaimMinted",
          txhash: creationTx.hash,
          blockHash,
          values: true
        });
        console.log("\n LogExecutionClaimMinted\n", parsedMintLog);
      }

      return creationTx.hash;
    } catch (error) {
      console.error(error);
      process.exit(1);
    }
  });<|MERGE_RESOLUTION|>--- conflicted
+++ resolved
@@ -187,14 +187,8 @@
       taskArgs.selectedprovider = await run("handleProvider", {
         provider: taskArgs.selectedprovider
       });
-<<<<<<< HEAD
-      // const { [2]: selectedProvider } = await ethers.signers();
-      const selectedExecutor = await run("handleExecutor", {
-        selectedExecutor: taskArgs.selectedexecutor
-=======
       taskArgs.selectedexecutor = await run("handleExecutor", {
         executor: taskArgs.selectedexecutor
->>>>>>> d868e548
       });
       // const { [1]: selectedExecutor } = await ethers.signers();
       // Condition and ConditionPayload (optional)
@@ -204,12 +198,7 @@
           deployments: true,
           contractname: taskArgs.conditionname
         });
-<<<<<<< HEAD
-        // conditionAddress = condition.address;
-        conditionPayload = await run("handlePayload", {
-=======
         taskArgs.conditionpayload = await run("handlePayload", {
->>>>>>> d868e548
           contractname: taskArgs.conditionname
         });
       }
@@ -246,36 +235,6 @@
         write: true
       });
 
-<<<<<<< HEAD
-      if (taskArgs.log)
-        console.log(`
-          \MasterCopy: ${taskArgs.mastercopy}\n
-          \Initializer: ${taskArgs.initializer}\n
-          \providerAndSelector: ${[selectedProvider, selectedExecutor]}\n
-          \conditionAction: ${[conditionAddress, actionAddress]}\n
-          \conditionPayload: ${conditionPayload}\n
-          \actionPayload: ${actionPayload}\n
-          \ExecutionclaimExpiryDate: ${taskArgs.executionclaimexpirydate}\n
-          \Funding: ${taskArgs.funding}\n
-          \Script Address: ${taskArgs.to}\n
-        `);
-
-      if (taskArgs.log) console.log("\nTaskArgs:\n", taskArgs, "\n");
-
-      const creationTx = await gelatoCore.createProxyAndMint(
-        taskArgs.mastercopy,
-        taskArgs.initializer,
-        [selectedProvider, selectedExecutor],
-        [conditionAddress, actionAddress],
-        conditionPayload,
-        actionPayload,
-        taskArgs.executionclaimexpirydate,
-        {
-          value: ethers.utils.bigNumberify(taskArgs.funding),
-          gasLimit: 3000000
-        }
-      );
-=======
       let creationTx;
       if (taskArgs.createtwo) {
         creationTx = await gelatoCore.createTwoProxyAndMint(
@@ -301,7 +260,6 @@
           { value: utils.parseEther(taskArgs.funding), gasLimit: 3000000 }
         );
       }
->>>>>>> d868e548
 
       if (taskArgs.log)
         console.log(`\ntxHash createProxyAndMint: ${creationTx.hash}\n`);
