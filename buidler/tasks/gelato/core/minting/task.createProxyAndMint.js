import { task, types } from "@nomiclabs/buidler/config";
import { defaultNetwork } from "../../../../../buidler.config";
import { constants, utils } from "ethers";

export default task(
  "gc-createproxyandmint",
  `Sends tx to GelatoCore.createProxyAndMint() on [--network] (default: ${defaultNetwork})`
)
<<<<<<< HEAD
  .addPositionalParam("actionname", "This param MUST be supplied.")
  .addPositionalParam(
=======
  .addOptionalPositionalParam(
>>>>>>> 2f9f7170
    "conditionname",
    "Must exist inside buidler.config. Defaults to address 0 for self-conditional actions",
    constants.AddressZero,
    types.string
  )
  .addOptionalPositionalParam(
    "actionname",
    "This param MUST be supplied. Must exist inside buidler.config"
  )
  .addOptionalPositionalParam(
    "selectedprovider",
    "Defaults to network addressbook default"
  )
  .addOptionalPositionalParam(
    "selectedexecutor",
    "Defaults to network addressbook default"
  )
  .addOptionalPositionalParam(
    "conditionpayload",
    "If not provided, must have a default returned from handlePayload()"
  )
  .addOptionalPositionalParam(
    "actionpayload",
    "If not provided, must have a default returned from handlePayload()"
  )
  .addOptionalPositionalParam(
    "executionclaimexpirydate",
    "Defaults to 0 for selectedexecutor's maximum",
    constants.HashZero
  )
  .addOptionalParam(
    "mastercopy",
    "The deployed implementation code the created proxy should point to"
  )
  .addOptionalParam("initializer", "Payload for gnosis safe proxy setup tasks")
  .addFlag("setup", "Initialize gnosis safe by calling its setup function")
  .addOptionalVariadicPositionalParam(
    "owners",
    "Supply with --setup: List of owners. Defaults to ethers signer."
  )
  .addOptionalParam(
    "threshold",
    "Supply with --setup: number of required confirmations for a Safe Tx.",
    1,
    types.int
  )
  .addOptionalParam(
    "to",
    "Supply with --setup: contract address for optional delegatecall.",
    constants.AddressZero
  )
  .addOptionalParam(
    "data",
    "Supply with --setup: payload for optional delegate call",
    constants.HashZero
  )
  .addOptionalParam(
    "defaultpayloadscript",
    "The name of the defaultpayload script to retrieve 'data'"
  )
  .addOptionalParam(
    "fallbackhandler",
    "Supply with --setup:  Handler for fallback calls to this contract",
    constants.AddressZero
  )
  .addOptionalParam(
    "paymenttoken",
    "Supply with --setup:  Token that should be used for the payment (0 is ETH)",
    constants.AddressZero
  )
  .addOptionalParam(
    "payment",
    "Supply with --setup:  Value that should be paid",
    0,
    types.int
  )
  .addOptionalParam(
    "paymentreceiver",
    "Supply with --setup:  Adddress that should receive the payment (or 0 if tx.origin)t",
    constants.AddressZero
  )
  .addOptionalParam(
    "funding",
<<<<<<< HEAD
    "ETH value (in wei) to be sent to newly created gelato user proxy",
    "0",
    types.int
=======
    "ETH value to be sent to newly created gelato user proxy",
    constants.HashZero
>>>>>>> 2f9f7170
  )
  .addFlag("log", "Logs return values to stdout")
  .setAction(async taskArgs => {
    try {
      // Command Line Argument Checks
      // Condition and Action for minting
      if (!taskArgs.actionname) throw new Error(`\n Must supply Action Name`);
      if (
        taskArgs.conditionname != constants.AddressZero &&
        !taskArgs.conditionname.startsWith("Condition")
      ) {
        throw new Error(
          `\nInvalid condition: ${taskArgs.conditionname}: 1.<conditionname> 2.<actionname>\n`
        );
      }
      if (!taskArgs.actionname.startsWith("Action")) {
        throw new Error(
          `\nInvalid action: ${taskArgs.actionname}: 1.<conditionname> 2.<actionname>\n`
        );
      }
      // Gnosis Safe creation
      if (!taskArgs.initializer && !taskArgs.setup)
        throw new Error("Must provide initializer payload or --setup args");
      else if (taskArgs.initializer && taskArgs.setup)
        throw new Error("Provide EITHER initializer payload OR --setup args");

      // Gelato User Proxy (GnosisSafeProxy) creation params
      if (!taskArgs.mastercopy) {
        taskArgs.mastercopy = await run("bre-config", {
          addressbookcategory: "gnosisSafe",
          addressbookentry: "mastercopy"
        });
      }

      if (!taskArgs.mastercopy)
        throw new Error("No taskArgs.mastercopy for proxy defined");

      if (taskArgs.setup && !taskArgs.owners) {
        const signerAddress = await run("ethers", {
          signer: true,
          address: true
        });
        taskArgs.owners = [signerAddress];
        if (!Array.isArray(taskArgs.owners))
          throw new Error("Failed to convert taskArgs.owners into Array");
      }

      if (taskArgs.setup && !taskArgs.data && taskArgs.defaultpayloadscript) {
        taskArgs.data = await run(
          `gsp:scripts:defaultpayload:${defaultpayloadscript}`
        );
      }

      if (taskArgs.log) console.log("\nTaskArgs:\n", taskArgs, "\n");

      if (taskArgs.setup) {
        const inputs = [
          taskArgs.owners,
          taskArgs.threshold,
          taskArgs.to,
          taskArgs.data,
          taskArgs.fallbackhandler,
          taskArgs.paymenttoken,
          taskArgs.payment,
          taskArgs.paymentreceiver
        ];
        taskArgs.initializer = await run("abi-encode-withselector", {
          contractname: "IGnosisSafe",
          functionname: "setup",
          inputs
        });
      }

      if (taskArgs.log)
        console.log(`\nInitializer payload:\n${taskArgs.initializer}\n`);
      // ============

      // ==== GelatoCore.mintExecutionClaim Params ====
      // Selected Provider and Executor
      // const selectedProvider = await run("handleProvider", {
      //   provider: taskArgs.selectedprovider
      // });
      const { [2]: selectedProvider } = await ethers.signers();
      // const selectedExecutor = await run("handleExecutor", {
      //   selectedExecutor: taskArgs.selectedexecutor
      // });
      const { [1]: selectedExecutor } = await ethers.signers();
      // Condition and ConditionPayload (optional)
      let conditionAddress;
      let conditionPayload = constants.HashZero;
      if (taskArgs.conditionname != constants.AddressZero) {
<<<<<<< HEAD
        const condition = await run("instantiateContract", {
          contractname: `${taskArgs.conditionname}`,
          signer: selectedExecutor,
          write: true
=======
        conditionAddress = await run("bre-config", {
          deployments: true,
          contractname: taskArgs.conditionname
>>>>>>> 2f9f7170
        });
        conditionAddress = condition.address;
        conditionPayload = await run("handlePayload", {
          contractname: taskArgs.conditionname
        });
      }
      // Action and ActionPayload
<<<<<<< HEAD
      const action = await run("instantiateContract", {
        contractname: `${taskArgs.actionname}`,
        signer: selectedExecutor,
        write: true
=======
      const actionAddress = await run("bre-config", {
        deployments: true,
        contractname: taskArgs.actionname
      });
      const actionPayload = await run("handlePayload", {
        contractname: taskArgs.actionname
>>>>>>> 2f9f7170
      });
      /*
      function createProxyAndMint(
        address _mastercopy,
        bytes calldata _initializer,
        address[2] calldata _selectedProviderAndExecutor,
        address[2] calldata _conditionAndAction,
        bytes calldata _conditionPayload,
        bytes calldata _actionPayload,
        uint256 _executionClaimExpiryDate
    )
    */

      const actionAddress = action.address;

      const actionPayload = await run(
        `gc-mint:defaultpayload:${taskArgs.actionname}`
      );
      // ============

      // GelatoCore interaction
      const gelatoCore = await run("instantiateContract", {
        contractname: "GelatoCore",
        write: true
      });

      if (taskArgs.log)
        console.log(`
          \MasterCopy: ${taskArgs.mastercopy}\n
          \Initializer: ${taskArgs.initializer}\n
          \providerAndSelector: ${(selectedProvider._address,
          selectedExecutor._address)}\n
          \conditionAction: ${(conditionAddress, actionAddress)}\n
          \conditionPayload: ${conditionPayload}\n
          \actionPayload: ${actionPayload}\n
          \ExecutionclaimExpiryDate: ${taskArgs.executionclaimexpirydate}\n
          \Funding: ${taskArgs.funding}\n
        `);

      const creationTx = await gelatoCore.createProxyAndMint(
        taskArgs.mastercopy,
        taskArgs.initializer,
        [selectedProvider._address, selectedExecutor._address],
        [conditionAddress, actionAddress],
        conditionPayload,
        actionPayload,
        taskArgs.executionclaimexpirydate,
        { value: taskArgs.funding, gasLimit: 3000000 }
      );

      if (taskArgs.log)
        console.log(`\ntxHash createProxyAndMint: ${creationTx.hash}\n`);

      const { blockHash } = await creationTx.wait();

      // Event Emission verification
      if (taskArgs.log) {
        const parsedCreateLog = await run("event-getparsedlog", {
          contractname: "GelatoCore",
          eventname: "LogGelatoUserProxyCreation",
          txhash: creationTx.hash,
          blockHash,
          values: true
        });
        const { user, gelatoUserProxy, userProxyFunding } = parsedCreateLog;
        console.log(
          `\n LogGelatoUserProxyCreation\
           \n User:            ${user}\
           \n GnosisSafeProxy: ${gelatoUserProxy}\
           \n Funding          ${utils.formatEther(
             userProxyFunding.toString()
           )} ETH`
        );

        const parsedMintLog = await run("event-getparsedlog", {
          contractname: "GelatoCore",
          eventname: "LogExecutionClaimMinted",
          txhash: creationTx.hash,
          blockHash,
          values: true
        });
        console.log("\n LogExecutionClaimMinted\n", parsedMintLog);
      }

      return creationTx.hash;
    } catch (error) {
      console.error(error);
      process.exit(1);
    }
  });<|MERGE_RESOLUTION|>--- conflicted
+++ resolved
@@ -6,12 +6,7 @@
   "gc-createproxyandmint",
   `Sends tx to GelatoCore.createProxyAndMint() on [--network] (default: ${defaultNetwork})`
 )
-<<<<<<< HEAD
-  .addPositionalParam("actionname", "This param MUST be supplied.")
-  .addPositionalParam(
-=======
-  .addOptionalPositionalParam(
->>>>>>> 2f9f7170
+  .addOptionalPositionalParam(
     "conditionname",
     "Must exist inside buidler.config. Defaults to address 0 for self-conditional actions",
     constants.AddressZero,
@@ -95,14 +90,8 @@
   )
   .addOptionalParam(
     "funding",
-<<<<<<< HEAD
-    "ETH value (in wei) to be sent to newly created gelato user proxy",
-    "0",
-    types.int
-=======
     "ETH value to be sent to newly created gelato user proxy",
     constants.HashZero
->>>>>>> 2f9f7170
   )
   .addFlag("log", "Logs return values to stdout")
   .setAction(async taskArgs => {
@@ -194,16 +183,9 @@
       let conditionAddress;
       let conditionPayload = constants.HashZero;
       if (taskArgs.conditionname != constants.AddressZero) {
-<<<<<<< HEAD
-        const condition = await run("instantiateContract", {
-          contractname: `${taskArgs.conditionname}`,
-          signer: selectedExecutor,
-          write: true
-=======
         conditionAddress = await run("bre-config", {
           deployments: true,
           contractname: taskArgs.conditionname
->>>>>>> 2f9f7170
         });
         conditionAddress = condition.address;
         conditionPayload = await run("handlePayload", {
@@ -211,19 +193,12 @@
         });
       }
       // Action and ActionPayload
-<<<<<<< HEAD
-      const action = await run("instantiateContract", {
-        contractname: `${taskArgs.actionname}`,
-        signer: selectedExecutor,
-        write: true
-=======
       const actionAddress = await run("bre-config", {
         deployments: true,
         contractname: taskArgs.actionname
       });
       const actionPayload = await run("handlePayload", {
         contractname: taskArgs.actionname
->>>>>>> 2f9f7170
       });
       /*
       function createProxyAndMint(
