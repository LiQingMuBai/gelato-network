import { task } from "@nomiclabs/buidler/config";
import { defaultNetwork } from "../../../../../buidler.config";
import { ethers } from "ethers";

export default task(
  "ga-rebalanceportfolio-inputEth",
  `Sends 0.1 ETH to ActionRebalancePortfolioKovan.inputEth() on [--network] (default: ${defaultNetwork})`
)
  // .addPositionalParam("newvalue", "Value between 0 and 100", 50, types.int)
  .addFlag("log", "Logs return values to stdout")
  .setAction(async ({ log }) => {
    try {
      const action = await run("instantiateContract", {
        contractname: "ActionRebalancePortfolioKovan",
        write: true
      });

      const halfEth = ethers.utils.parseEther("0.01");

<<<<<<< HEAD
			const tx = await action.inputEth({ value: halfEth });
			if (log) {
				console.log(`\ntxHash set: ${tx.hash}\n`);
				console.log(
					`\nSuccessfully inputted  ${halfEth} into the smart contract\n`
				);
			}
			await tx.wait();
			return tx.hash;
		} catch (error) {
			console.error(error, "\n");
			process.exit(1);
		}
	});
=======
      const tx = await action.inputEth({ value: halfEth });
      if (log) {
        console.log(`\ntxHash set: ${tx.hash}\n`);
        console.log(
          `\nSuccessfully inputted  ${halfEth} into the smart contract\n`
        );
      }
      await tx.wait();
      return tx.hash;
    } catch (error) {
      console.error(error);
      process.exit(1);
    }
  });
>>>>>>> 2efbea1a
<|MERGE_RESOLUTION|>--- conflicted
+++ resolved
@@ -17,22 +17,6 @@
 
       const halfEth = ethers.utils.parseEther("0.01");
 
-<<<<<<< HEAD
-			const tx = await action.inputEth({ value: halfEth });
-			if (log) {
-				console.log(`\ntxHash set: ${tx.hash}\n`);
-				console.log(
-					`\nSuccessfully inputted  ${halfEth} into the smart contract\n`
-				);
-			}
-			await tx.wait();
-			return tx.hash;
-		} catch (error) {
-			console.error(error, "\n");
-			process.exit(1);
-		}
-	});
-=======
       const tx = await action.inputEth({ value: halfEth });
       if (log) {
         console.log(`\ntxHash set: ${tx.hash}\n`);
@@ -46,5 +30,4 @@
       console.error(error);
       process.exit(1);
     }
-  });
->>>>>>> 2efbea1a
+  });