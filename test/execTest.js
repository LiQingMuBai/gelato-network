// Exec Test

/*
 */

let {
  numberOfSubOrders,
    GelatoCore,
    GelatoDutchX,
    SellToken,
    BuyToken,
    DutchExchangeProxy,
    DutchExchange,
    timeTravel,
    BN,
    NUM_SUBORDERS_BN,
    GELATO_GAS_PRICE_BN,
    TOTAL_SELL_VOLUME,
    SUBORDER_SIZE_BN,
    INTERVAL_SPAN,
    GDX_MAXGAS_BN,
    GDX_PREPAID_FEE_BN,
    dutchExchangeProxy,
    dutchExchange,
    seller,
    accounts,
    sellToken,
    buyToken,
    gelatoDutchXContract,
    gelatoCore,
    gelatoCoreOwner,
    orderStateId,
    orderState,
    executionTime,
    interfaceOrderId,
    executionClaimIds,
    MSG_VALUE_BN,
    execShellCommand,
    DxGetter,
    execShellCommandLog,
    truffleAssert,
    userEthBalance,
    userSellTokenBalance,
    userBuyTokenBalance,
    executorEthBalance,
    dutchXMaxGasBN
} = require("./truffleTestConfig.js");

let txHash;
let txReceipt;
let revertExecutor;
let amountReceivedByExecutor;
let amountDeductedfromInterface;
let nextExecutionClaim;
let depositAndSellClaim;
let withdrawClaim;
let sellOrder;

let decodedPayload;
let decodedPayloads = {}
let definedExecutionTimeBN;
let lastExecutionClaimId;
let execDepositAndSell;
let execWithdraw;
let isDepositAndSell;
// Gas limit 1M
let gasLimit = 1000000;

describe("Successfully execute execution claim", () => {
  before(async () => {
    gelatoDutchExchange = await GelatoDutchX.deployed();
    dutchExchangeProxy = await DutchExchangeProxy.deployed();
    dutchExchange = await DutchExchange.deployed();
    gelatoCore = await GelatoCore.deployed();
    sellToken = await SellToken.deployed();
    buyToken = await BuyToken.deployed();
    dxGetter = await DxGetter.deployed();
    accounts = await web3.eth.getAccounts();
    gelatoCoreOwner = await gelatoCore.contract.methods.owner().call();
    seller = accounts[2];
    revertExecutor = accounts[8];
    executor = accounts[9];
    execDepositAndSell = web3.eth.abi.encodeFunctionSignature('execDepositAndSell(uint256,address,address,uint256,uint256,uint256,uint256,uint256,bool)')
    execWithdraw = web3.eth.abi.encodeFunctionSignature('execWithdraw(uint256,address,address,uint256,uint256)')
  });

  it("Fetch Before Balance of seller and executor", async function() {
    // Fetch User Ether Balance
    userEthBalance = await web3.eth.getBalance(seller);
    // Fetch User SellToken Balance
    userSellTokenBalance = await sellToken.contract.methods
      .balanceOf(seller)
      .call();
    // Fetch User BuyToken Balance
    userBuyTokenBalance = await buyToken.contract.methods
      .balanceOf(seller)
      .call();
    // Fetch Executor Ether Balance
    executorEthBalance = await web3.eth.getBalance(executor);
  });

  it("fetch the correct executionClaimId to execute", async () => {
    // Get the current execution claim on the core
    lastExecutionClaimId = await gelatoCore.contract.methods
      .getCurrentExecutionClaimId()
      .call();
    // Get the first execution claim minted in by the mint test
    nextExecutionClaim =
      parseInt(lastExecutionClaimId) - parseInt(numberOfSubOrders) * 2 + 1;

    // Fetch owner of executionClaim, if address(0) gets returned, we it already was executed and we try the next
    let mustNotBeZero = "0x0";
    while (mustNotBeZero === "0x0") {
      try {
        mustNotBeZero = await gelatoCore.contract.methods
          .ownerOf(nextExecutionClaim)
          .call();
      } catch (err) {
        nextExecutionClaim = nextExecutionClaim + 1;
      }
    }
<<<<<<< HEAD
=======
    console.log(`ExecutionClaimID: ${nextExecutionClaim}`);
>>>>>>> d592639a
    assert.isTrue(true);
  });

<<<<<<< HEAD
  it("Check what function the next executable claim is", async function() {
    this.timeout(50000)
    // Get the current execution claim on the core
    let shouldBeZero;
    for (let i = 1; i <= lastExecutionClaimId; i ++)
    {
      try
      {
        let canExecuteReturn = await gelatoCore.contract.methods.canExecute(i).call();
        shouldBeZero = canExecuteReturn[0];
        if (parseInt(shouldBeZero) === 0)
        {
          nextExecutionClaim = i;
        }
      }
       catch(e)
      {

      }


    }
    console.log(`ExecutionClaimID: ${nextExecutionClaim}`)

  })

  it("fetch executionClaim payload", async() => {
    let encodedPayload = await gelatoCore.contract.methods
      .getClaimPayload(nextExecutionClaim)
      .call();
    let arrayPayload = [...encodedPayload];
    let returnedPayloadSize = "";
    let returnedFuncSelec = "";
    let returnedDataPayload = "";
    for (let i = 0; i < encodedPayload.length; i++) {
      if (i < 10) {
        returnedFuncSelec = returnedFuncSelec.concat(encodedPayload[i]);
      } else {
        returnedDataPayload = returnedDataPayload.concat(encodedPayload[i]);
      }
    }

    // console.log(`Returned Payload Size: ${returnedPayloadSize}`);
    // console.log(`Returned Payload Size: ${returnedPayloadSize.length}`);
    // console.log("---");
    // console.log(`Returned Func Selec: ${returnedFuncSelec}`);
    // console.log(`Returned Func Selec: ${returnedFuncSelec.length}`);
    // console.log("---");
    // console.log(`Returned Data Payload: ${returnedDataPayload}`);
    // console.log(
    //   `Returned Data Payload Length: ${returnedDataPayload.length}`
    // );
    // console.log("---");
    // console.log(`Returned whole encoded payload: ${encodedPayload}`);
    // console.log(
    //   `Returned whole encoded payload length: ${encodedPayload.length}`
    // );
    if (returnedFuncSelec === execDepositAndSell)
    {
      decodedPayload = web3.eth.abi.decodeParameters(
        [
          {
            type: "uint256",
            name: "_executionClaimId"
          },
          {
            type: "address",
            name: "_sellToken"
          },
          {
            type: "address",
            name: "_buyToken"
          },
          {
            type: "uint256",
            name: "_amount"
          },
          {
            type: "uint256",
            name: "_executionTime"
          },
          {
            type: "uint256",
            name: "_prepaymentPerSellOrder"
          },
          {
            type: "uint256",
            name: "_orderStateId"
          },
          {
            type: "uint256",
            name: "_newAuctionIndex"
          },
          {
            type: "bool",
            name: "_AuctionIsWaiting"
          }
        ],
        returnedDataPayload
      );
      isDepositAndSell = true;

      orderState = await gelatoDutchExchange.contract.methods.orderStates(decodedPayload._orderStateId).call()

      // console.log("Decoded Payload: decodedPayload ", decodedPayload);

    }
    else if (returnedFuncSelec === execWithdraw)
    {
      decodedPayload = web3.eth.abi.decodeParameters(
        [
          {
            type: "uint256",
            name: "_executionClaimId"
          },
          {
            type: "address",
            name: "_sellToken"
          },
          {
            type: "address",
            name: "_buyToken"
          },
          {
            type: "uint256",
            name: "_amount"
          },
          {
            type: "uint256",
            name: "_lastAuctionIndex"
          }
        ],
        returnedDataPayload
      );
      isDepositAndSell = false

      orderState = false

      // console.log("Decoded Payload: decodedPayload ", decodedPayload);
    }

  })

  it("Check if execution claim is executable based on its execution Time, if not, test that execution reverts and fast forward", async () => {

    if (isDepositAndSell)
    {
=======
  it("Set correct depositAndSell claim & withdraw claim", async () => {
    // Get the current execution claim on the core
    // Assuming we get an depositAndSell claim
    let sellOrderTest = await gelatoDutchExchange.contract.methods
      .sellOrders(nextExecutionClaim + 1, nextExecutionClaim)
      .call();
    // It's a withdraw claim
    if (sellOrderTest.sellAmount === "0") {
      depositAndSellClaim = nextExecutionClaim - 1;
      withdrawClaim = nextExecutionClaim;
    } else {
      depositAndSellClaim = nextExecutionClaim;
      withdrawClaim = nextExecutionClaim + 1;
    }
    assert.isTrue(true);
  });

  it("Check if execution claim is executable based on its execution Time, if not, test that execution reverts and fast forward", async () => {
    sellOrder = await gelatoDutchExchange.contract.methods
      .sellOrders(withdrawClaim, depositAndSellClaim)
      .call();
    let sellOrderExecutionTime = sellOrder.executionTime;
>>>>>>> d592639a

      let sellOrderExecutionTime = decodedPayload._executionTime

<<<<<<< HEAD
      // Fetch time
      let blockNumber = await web3.eth.getBlockNumber();
      let block = await web3.eth.getBlock(blockNumber);
      let beforeTimeTravel = block.timestamp;
=======
    let secondsUntilExecution = sellOrderExecutionTime - beforeTimeTravel;
>>>>>>> d592639a

      let secondsUntilExecution  = sellOrderExecutionTime - beforeTimeTravel

<<<<<<< HEAD
      // console.log(`
      //              Claim is executable at: ${sellOrderExecutionTime}.
      //              Current Time: ${beforeTimeTravel}
      //              Difference: ${secondsUntilExecution}`);

      // If execution Time of claim is in the future, we execute and expect a revert and then fast forward in time to the execution time
      if(parseInt(secondsUntilExecution) > 0)
      {

        let canExecuteReturn = await gelatoCore.contract.methods.canExecute(nextExecutionClaim).call()
        let returnStatus = canExecuteReturn[0].toString(10)
        let dappInterfaceAddress = canExecuteReturn[1].toString(10)
        let payload = canExecuteReturn[2].toString(10)
        // console.log(`
        //   Return Status: ${returnStatus}
        //   dappInterfaceAddress: ${dappInterfaceAddress}
        //   payload: ${payload}
        //   `)
        assert.equal(parseInt(returnStatus), 1);

        // Execution should revert
        // Gas price to calc executor payout
        let txGasPrice = await web3.utils.toWei("5", "gwei");
        await truffleAssert.reverts(
          gelatoCore.contract.methods
            .execute(nextExecutionClaim)
            .send({ from: revertExecutor, gas: 1000000, gasPrice: txGasPrice }),
          "canExec func did not return 0"
        ); // gas needed to prevent out of gas error

        // fast forward
        await timeTravel.advanceTimeAndBlock(secondsUntilExecution);
        // console.log(`Time travelled ${secondsUntilExecution} seconds`)
=======
    // If execution Time of claim is in the future, we execute and expect a revert and then fast forward in time to the execution time
    if (parseInt(secondsUntilExecution) > 0) {
      // Execution should revert
      // Gas price to calc executor payout
      let txGasPrice = await web3.utils.toWei("5", "gwei");
      await truffleAssert.reverts(
        gelatoCore.contract.methods
          .execute(nextExecutionClaim)
          .send({ from: revertExecutor, gas: 1000000, gasPrice: txGasPrice }),
        "Execution of dappInterface function must be successful"
      ); // gas needed to prevent out of gas error

      // fast forward
      await timeTravel.advanceTimeAndBlock(secondsUntilExecution);
      // console.log(`Time travelled ${secondsUntilExecution} seconds`)
    }
>>>>>>> d592639a

      }

      // Fetch current time again, in case we fast forwarded in time
      let blockNumber2 = await web3.eth.getBlockNumber();
      let block2 = await web3.eth.getBlock(blockNumber2);
      let afterTimeTravel = block2.timestamp;

      // Check if execution claim is executable
      // assert.equal(executionTime + 15, claimsExecutionTime.toString(), `${claimsExecutionTime} should be equal to the execution time we set + 15 seconds`)
      let claimsExecutionTimeBN = new BN(sellOrderExecutionTime);
      let afterTimeTravelBN = new BN(afterTimeTravel);
      let claimIsExecutable = afterTimeTravelBN.gte(claimsExecutionTimeBN);
      // Check if execution claim is executable, i.e. lies in the past
      assert.isTrue(
        claimIsExecutable,
        `${afterTimeTravel} should be greater than ${claimsExecutionTimeBN.toString()}`
      );
    }
  });

  // TEST IS COMMENTED OUT AS TRUFFLE HAS A BUG THAT CRASHES GANACHE WHEN ESTIMATEGAS IS USED
  it(`estimates GelatoCore.execute() gasUsed and logs gasLimit`, async () => {
    // Get and log estimated gasUsed by splitSellOrder fn
    // gelatoCore.contract.methods.execute(nextExecutionClaim).estimateGas(
    //   { from: executor, gas: gasLimit }, // gas needed to prevent out of gas error
    //   async (error, estimatedGasUsed) => {
    //     if (error) {
    //       console.error;
    //     } else {
    //       // Get and log gasLimit
    //       await web3.eth.getBlock("latest", false, (error, _block) => {
    //         if (error) {
    //           console.error;
    //         } else {
    //           block = _block;
    //         }
    //       });
    //       // console.log(`\t\tgasLimit:           ${block.gasLimit}`);
    //       // console.log(`\t\testimated gasUsed:   ${estimatedGasUsed}`);
    //     }
    //   }
    // );
    // console.log("estimates GElatoCore.execute()")
    // This test just tried to get and log the estimate
    assert(true);
  });

<<<<<<< HEAD
  it("Check that seller is owner of execution Claim", async() => {
    console.log("In Check that seller is owner")
    let fetchedSeller = await gelatoCore.contract.methods.ownerOf(nextExecutionClaim).call()
    console.log(`Feched Seller: ${fetchedSeller}`)
    assert.equal(fetchedSeller.toString(), seller, "Execution Claim owner should be equal to predefined seller");
  })



  // it("Check that the past auction cleared and a price has been found", async() => {
  //   if ( withdrawClaim === nextExecutionClaim )
  //   {
  //     let orderStateId = sellOrder.orderStateId;
  //     let orderState = await gelatoDutchExchange.contract.methods.orderStates(orderStateId).call()
  //     let lastAuctionIndex = orderState.lastAuctionIndex;
  //     // Check if auction cleared with DutchX Getter
  //     let returnValue = await dxGetter.contract.methods.getClosingPrices(sellToken.address, buyToken.address, lastAuctionIndex).call();
  //     console.log(`Den: ${returnValue[1]}`)
  //     let shouldNotBeZero = parseInt(returnValue[1]) !== 0
  //     assert.isTrue(shouldNotBeZero);
  //   }
  // })

  it("Check if the execution claim is executable calling canExec in core", async () => {
    console.log("In Check if the ecetion claim is")
    let canExecuteReturn = await gelatoCore.contract.methods.canExecute(nextExecutionClaim).call()
    let returnStatus = canExecuteReturn[0].toString(10)
    let dappInterfaceAddress = canExecuteReturn[1].toString(10)
    let payload = canExecuteReturn[2].toString(10)
    // console.log(`
    //   Return Status: ${returnStatus}
    //   dappInterfaceAddress: ${dappInterfaceAddress}
    //   payload: ${payload}
    //   `)
    assert.equal(parseInt(returnStatus[0]), 0);
  })
=======
  it("Check that seller is owner of execution Claim", async () => {
    let fetchedSeller = await gelatoCore.contract.methods
      .ownerOf(nextExecutionClaim)
      .call();
    assert.equal(
      fetchedSeller.toString(),
      seller,
      "Execution Claim owner should be equal to predefined seller"
    );
  });

  it("Check that, if we are calling withdraw, sellOrder.posted == true, else posted == false", async () => {
    // Only check if exeuctionClaimId is even => Change to make it work with other tests
    if (nextExecutionClaim % 2 === 0) {
      let wasPosted = sellOrder.posted;
      assert.equal(
        wasPosted,
        true,
        "Execution Claim owner should be equal to predefined seller"
      );
    } else if (nextExecutionClaim % 2 !== 0) {
      let wasPosted = sellOrder.posted;
      assert.equal(
        wasPosted,
        false,
        "Execution Claim owner should be equal to predefined seller"
      );
    }
  });

  it("Check that the past auction cleared and a price has been found", async () => {
    let orderStateId = sellOrder.orderStateId;
    let orderState = await gelatoDutchExchange.contract.methods
      .orderStates(orderStateId)
      .call();
    let lastAuctionIndex = orderState.lastParticipatedAuctionIndex;
    // Check if auction cleared with DutchX Getter
    let returnValue = await dxGetter.contract.methods
      .getClosingPrices(sellToken.address, buyToken.address, lastAuctionIndex)
      .call();
    // assert.isEqual(wasPosted, true, "Execution Claim owner should be equal to predefined seller");
  });
>>>>>>> d592639a

  it("Successfully execute execution claim", async () => {
    // Fetch executor pre Balance
    let executorBalancePre = new BN(await web3.eth.getBalance(executor));

    // Fetch ERCO balancebefore
    let sellerTokenBalanceBeforeBN = new BN(
      await buyToken.contract.methods.balanceOf(seller).call()
    );

    let gdxGelatoBalanceBefore = new BN(
      await gelatoCore.contract.methods
        .interfaceBalances(gelatoDutchExchange.address)
        .call()
    );

    // Gas price to calc executor payout
    let txGasPrice = await web3.utils.toWei("5", "gwei");
    function execute() {
      return new Promise(async (resolve, reject) => {
        await gelatoCore.contract.methods
          .execute(nextExecutionClaim)
          .send(
            { from: executor, gas: gasLimit, gasPrice: txGasPrice },
            (error, hash) => {
              if (error) {
                reject(error);
              }
              resolve(hash);
            }
          ); // gas needed to prevent out of gas error
      });
    }
    // call execute() and get hash from callback
    txHash = await execute();

    // get txReceipt with executeTx hash

    let execTxReceipt;
    await web3.eth.getTransactionReceipt(txHash, (error, result) => {
      if (error) {
        console.error;
      }
      execTxReceipt = result;
    });
    // console.log(execTxReceipt)
    // let one = execTxReceipt.gasLimit

    let gdxGelatoBalanceAfter = new BN(
      await gelatoCore.contract.methods
        .interfaceBalances(gelatoDutchExchange.address)
        .call()
    );

    // #### CHECKS FOR BOTH FUNCTIONS ####

    let totalGasUsed;
    let usedGasPrice;
    let executorPayout;
    await gelatoCore.getPastEvents(
      "LogClaimExecutedBurnedAndDeleted",
      (error, events) => {
        if (error) {
          console.error;
        } else {
          let event = events[0];
          totalGasUsed = event.returnValues.gasUsedEstimate;
          usedGasPrice = event.returnValues.cappedGasPriceUsed;
          executorPayout = event.returnValues.executorPayout;
        }
      }
    );

    // console.log(`
    //   Total Gas returned from contract: ${totalGasUsed}
    //   Cummulative Tx Gas consumed: ${execTxReceipt.cumulativeGasUsed}
    //   Tx Gas consumed: ${execTxReceipt.gasUsed}
    //   usedGasPrice: ${usedGasPrice}
    //   executorPayout: ${executorPayout}
    // `)

    amountReceivedByExecutor = new BN(executorPayout);

    let executorTxCost = txGasPrice * execTxReceipt.gasUsed;
    let executorTxCostBN = new BN(executorTxCost);

    // CHECK that core owners ETH balance decreased by 1 ETH + tx fees
    // Sellers ETH Balance post mint
    let executorBalancePost = new BN(await web3.eth.getBalance(executor));

    // Calculate the Executor payout was correct
    // 1. The execuor reward specified in the execution claim on the interfac should equal the postBalance - preBalance

    // Fetch reward specified in gelatoCore
    // console.log(`Executor Pre Balance: ${executorBalancePre}`);
    // console.log(`Executor Post Balance: ${executorBalancePost}`);

    // Test that executor made a profit with executing the tx
    let executorMadeProfit = executorBalancePost.gte(executorBalancePre);
    assert.isTrue(
      executorMadeProfit,
      "Executor should make a profit executing the transcation"
    );

    // #### CHECKS FOR BOTH FUNCTIONS ####

    // Fetch past events of gelatoDutchExchange
    await gelatoDutchExchange.getPastEvents(
      "LogActualSellAmount",
      (error, events) => {
        // console.log(events);
      }
    );

    // console.log(`----------------

    // Was execution claim minted?

    // `)
    // CHECK IF NEW EXECUTION CLAIM WAS MINTED
    // await gelatoCore.getPastEvents(
    //   "LogNewExecutionClaimMinted",
    //   (error, events) => {
    //     console.log(events);
    //   }
    // );

    // console.log(`---------------
    //   Check if execute resulted in true

    // `)
    // CHECK IF Execution failed or not
    // await gelatoCore.getPastEvents(
    //   "ExecuteResult",
    //   (error, events) => {
    //     console.log(events);
    //   }
    // );

    // let zero;
    // let num0;
    // let num1;
    // let num2;
    // let num3;
    // let num4;
    // let num5;
    // let num6;
    // let num7;

    // let one
    // let two;
    // let three;
    // let four;
    // let five;
    // let six;
    // let seven;

    // // CHECK IF Execution failed or not
    // await gelatoCore.getPastEvents(
    //   "LogGasConsumption",
    //   (error, events) => {
    //     zero = events[0].returnValues.gasConsumed
    //     num0 = events[0].returnValues.num
    //     one = events[1].returnValues.gasConsumed
    //     num1 = events[1].returnValues.num
    //     two = events[2].returnValues.gasConsumed
    //     num2 = events[2].returnValues.num
    //     three = events[3].returnValues.gasConsumed
    //     num3 = events[3].returnValues.num
    //     four = events[4].returnValues.gasConsumed
    //     num4 = events[4].returnValues.num
    //     five = events[5].returnValues.gasConsumed
    //     num5 = events[5].returnValues.num
    //     six = events[6].returnValues.gasConsumed
    //     num6 = events[6].returnValues.num
    //     seven = events[7].returnValues.gasConsumed
    //     num7 = events[7].returnValues.num
    //   }
    // );
    // let gasOverhead = 41414;
    // let firstOverhead = (gasLimit - zero)
    // let inbetweenGasLeft = (zero - one) + (two - three) + (six - seven)
    // let secondOverhead = six - seven
    // let beforeCanExec = (gasLimit - zero)
    // let canExec = (zero - one)
    // let afterCanExec = (one - two)
    // let conductAtmoicCall = (two - five)
    // let externalAtomicCall = (three - four)
    // let execEnd = (five - six)
    // let executorPayoutCalc = zero - six + gasOverhead

    // // let internalGasConsumption = firstInternal + secondInternal + thirdInternal + externalAtomicCall
    // // let canExecuteCost = (zero - one)

    // console.log(`
    // -------------------

    //   ${num2}: ${two}
    //   ${num3}: ${three}
    //   ${num4}: ${four}
    //   ${num5}: ${five}

    //   In between Gas Left:            ${inbetweenGasLeft}

    //   -------------------
    //   first Overhead                  ${firstOverhead}
    //   second Overhead                 ${secondOverhead}
    //   Total event based:              ${gasLimit - seven}
    //   Calc Executor Payout Gas:       ${executorPayoutCalc}
    //   -------------------
    //   Diff:                           ${gasLimit - seven - executorPayoutCalc}

    //   Total event based:              ${gasLimit - seven}
    //   Total real:                     ${execTxReceipt.gasUsed}
    //   -------------------
    //   Diff:                           ${gasLimit - seven - execTxReceipt.gasUsed}
    // `)

    // Tests to test whether gas consumption of static parts of exec are the same



    // // Fetch past events of gelatoDutchExchange
    // await gelatoDutchExchange.getPastEvents(
    //   "LogWithdrawAmount",
    //   (error, events) => {
    //     console.log(events);
    //   }
    // );

    // // Fetch past events of gelatoDutchExchange
    // await gelatoCore.getPastEvents(
    //   "CanExecuteFailed",
    //   (error, events) => {
    //     console.log(events);
    //   }
    // );

    // // Fetch past events of gelatoDutchExchange
    // await buyToken.getPastEvents(
    //   "Transfer",
    //   (error, events) => {
    //     console.log(events);
    //   }
    // );



    // #### CHECKS FOR BOTH FUNCTIONS END ####

    // #### CHECKS FOR WHEN execWithdraw gets called ####

    // Check buyToken balance of user before vs after

    let sellerTokenBalanceAfterBN = new BN(
      await buyToken.contract.methods.balanceOf(seller).call()
    );
    let receivedBuyTokens = sellerTokenBalanceAfterBN.sub(
      sellerTokenBalanceBeforeBN
    );

<<<<<<< HEAD
    let sellAmount = decodedPayload._amount;

    // Order state already fetched
    let AuctionIndex;
    if (isDepositAndSell)
    {
      lastAuctionIndex = orderState.lastAuctionIndex;
    }
    else
    {
      lastAuctionIndex = decodedPayload._lastAuctionIndex

    }

    let closingPrice1 = await dxGetter.contract.methods.getClosingPricesOne(sellToken.address, buyToken.address, lastAuctionIndex).call()

    let num = new BN(closingPrice1[0].toString())
    let den = new BN(closingPrice1[1].toString())
    // console.log(`
    // Num: ${closingPrice1[0].toString()}
    // Den: ${closingPrice1[1].toString()}
    // `)

    let buyTokenReceivable = new BN(sellAmount).mul(num).div(den)
    // console.log(`
    // Balance After: ${sellerTokenBalanceAfterBN.toString()}
    // Balance Accurate ${buyTokenReceivable.toString()}
    // `)

    if (!isDepositAndSell)
    {
      let buyTokenAmountIsEqual = buyTokenReceivable.eq(receivedBuyTokens)

      assert.isTrue(buyTokenAmountIsEqual, `Buy Tokens received ${receivedBuyTokens.toString()} should == ${buyTokenReceivable.toString()}`)

    }



=======
    let sellAmount = sellOrder.sellAmount;

    let orderStateId = sellOrder.orderStateId;

    let orderState = await gelatoDutchExchange.contract.methods
      .orderStates(orderStateId)
      .call();

    let lastAuctionIndex = orderState.lastParticipatedAuctionIndex;

    let closingPrice = await dxGetter.contract.methods
      .getClosingPrices(sellToken.address, buyToken.address, lastAuctionIndex)
      .call();
    let num = new BN(closingPrice[0].toString());
    let den = new BN(closingPrice[1].toString());

    let buyTokenReceivable = new BN(sellAmount).mul(num).div(den);

    let buyTokenAmountIsEqual = buyTokenReceivable.eq(receivedBuyTokens);

    assert.isTrue(
      buyTokenAmountIsEqual,
      `Buy Tokens received ${receivedBuyTokens.toString()} should == ${buyTokenReceivable.toString()}`
    );
>>>>>>> d592639a
    // console.log('Closing Prices: num ', num);
    // console.log('Closing Prices: den ', den);

    // console.log('Sell Amount: sellAmount ', sellAmount);

    // console.log('Received Tokens: receivedBuyTokens ', receivedBuyTokens.toString());

    // #### CHECKS FOR WHEN execWithdraw gets called END ####

    // #### CHECKS FOR WHEN execDepositAndSell gets called ####

    // Check if we did an automated top up
    await gelatoDutchExchange.getPastEvents(
      "LogGelatoBalanceAdded",
      (error, events) => {
        if (events[0] === undefined) {
          amountDeductedfromInterface = gdxGelatoBalanceBefore.sub(
            gdxGelatoBalanceAfter
          );
          //   console.log(`
          // GelatoBalanceBefore: ${gdxGelatoBalanceBefore.toString()}
          // GelatoBalanceAfter: ${gdxGelatoBalanceAfter.toString()}`)
        } else {
          amountDeductedfromInterface = gdxGelatoBalanceBefore
            .sub(gdxGelatoBalanceAfter)
            .add(new BN(events[0].returnValues.amount));
          //   console.log(`
          // GelatoBalanceBefore: ${gdxGelatoBalanceBefore.toString()}
          // GelatoBalanceAfter: ${gdxGelatoBalanceAfter.toString()}
          // InterfaceEthBalance: ${events[0].returnValues.weiAmount}`)
        }
      }
    );

    // #### CHECKS FOR WHEN execDepositAndSell gets called END ####

    // // Get costs of dpositAndWithDrawFunc
    // await gelatoDutchExchange.getPastEvents("LogGas", (error, events) => {
    //   let event = events[0]
    //   let gas1 = event.returnValues.gas1
    //   let gas2 = event.returnValues.gas2
    //   console.log(`
    //     Consumed Gas for depositAndSell in gdx: ${gas1 - gas2}`)
    // })
  });

  // Check that balance of interface was deducted by the same amount the executor received
  it("balance of interface was deducted by the same amount the executor received", async () => {
    let payoutWasEqual = amountReceivedByExecutor.eq(
      amountDeductedfromInterface
    );
    // console.log(`
    //   Amount Received: ${amountReceivedByExecutor.toString()}
    //   Amount Deducted interface: ${amountDeductedfromInterface.toString()}`)
    assert.isTrue(
      payoutWasEqual,
      "Payout to executor equals amount deducted from interface balance"
    );
  });

  it("What happened in this test?", async function() {
    // Fetch User Ether Balance
    userEthBalanceAfter = await web3.eth.getBalance(seller);
    // Fetch User SellToken Balance
    userSellTokenBalanceAfter = await sellToken.contract.methods
      .balanceOf(seller)
      .call();
    // Fetch User BuyToken Balance
    userBuyTokenBalanceAfter = await buyToken.contract.methods
      .balanceOf(seller)
      .call();
    // Fetch Executor Ether Balance
    executorEthBalanceAfter = await web3.eth.getBalance(executor);

    console.log(`
      ***************************************************+

      SELLER BALANCE:
        ETH Balances Before:  ${userEthBalance / 10 ** 18} ETH
        ETH Balances After:   ${userEthBalanceAfter / 10 ** 18} ETH
        -----------
        Difference:           ${(userEthBalanceAfter - userEthBalance) /
          10 ** 18} ETH

        WETH Balance Before:  ${userSellTokenBalance / 10 ** 18} WETH
        WETH Balance After:   ${userSellTokenBalanceAfter / 10 ** 18} WETH
        -----------
        Difference:           ${(userSellTokenBalanceAfter -
          userSellTokenBalance) /
          10 ** 18} WETH

        ICE Balance Before:   ${userBuyTokenBalance / 10 ** 18} ICE🍦
        ICE Balance After:    ${userBuyTokenBalanceAfter / 10 ** 18} ICE🍦
        -----------
        Difference:           ${(userBuyTokenBalanceAfter -
          userBuyTokenBalance) /
          10 ** 18} ICE🍦

      EXECUTOR BALANCE:
        ETH Balance Before:   ${executorEthBalance / 10 ** 18} ETH
        ETH Balance After:    ${executorEthBalanceAfter / 10 ** 18} ETH
        -----------
        Difference:           ${(executorEthBalanceAfter - executorEthBalance) /
          10 ** 18} ETH

      ***************************************************+

    `);

    assert.isTrue(true);
  });

  // Check balance of gelatoDutchExchange pre vs post in eth in own SC

  // Check if core emmited correct events such as LogClaimExecutedBrunedAndDeleted

  // Check that an executor can call execute with the same claimId again to drain the interface

  // Check that sellOrder in interface got updated correcty
});<|MERGE_RESOLUTION|>--- conflicted
+++ resolved
@@ -119,162 +119,10 @@
         nextExecutionClaim = nextExecutionClaim + 1;
       }
     }
-<<<<<<< HEAD
-=======
     console.log(`ExecutionClaimID: ${nextExecutionClaim}`);
->>>>>>> d592639a
     assert.isTrue(true);
   });
 
-<<<<<<< HEAD
-  it("Check what function the next executable claim is", async function() {
-    this.timeout(50000)
-    // Get the current execution claim on the core
-    let shouldBeZero;
-    for (let i = 1; i <= lastExecutionClaimId; i ++)
-    {
-      try
-      {
-        let canExecuteReturn = await gelatoCore.contract.methods.canExecute(i).call();
-        shouldBeZero = canExecuteReturn[0];
-        if (parseInt(shouldBeZero) === 0)
-        {
-          nextExecutionClaim = i;
-        }
-      }
-       catch(e)
-      {
-
-      }
-
-
-    }
-    console.log(`ExecutionClaimID: ${nextExecutionClaim}`)
-
-  })
-
-  it("fetch executionClaim payload", async() => {
-    let encodedPayload = await gelatoCore.contract.methods
-      .getClaimPayload(nextExecutionClaim)
-      .call();
-    let arrayPayload = [...encodedPayload];
-    let returnedPayloadSize = "";
-    let returnedFuncSelec = "";
-    let returnedDataPayload = "";
-    for (let i = 0; i < encodedPayload.length; i++) {
-      if (i < 10) {
-        returnedFuncSelec = returnedFuncSelec.concat(encodedPayload[i]);
-      } else {
-        returnedDataPayload = returnedDataPayload.concat(encodedPayload[i]);
-      }
-    }
-
-    // console.log(`Returned Payload Size: ${returnedPayloadSize}`);
-    // console.log(`Returned Payload Size: ${returnedPayloadSize.length}`);
-    // console.log("---");
-    // console.log(`Returned Func Selec: ${returnedFuncSelec}`);
-    // console.log(`Returned Func Selec: ${returnedFuncSelec.length}`);
-    // console.log("---");
-    // console.log(`Returned Data Payload: ${returnedDataPayload}`);
-    // console.log(
-    //   `Returned Data Payload Length: ${returnedDataPayload.length}`
-    // );
-    // console.log("---");
-    // console.log(`Returned whole encoded payload: ${encodedPayload}`);
-    // console.log(
-    //   `Returned whole encoded payload length: ${encodedPayload.length}`
-    // );
-    if (returnedFuncSelec === execDepositAndSell)
-    {
-      decodedPayload = web3.eth.abi.decodeParameters(
-        [
-          {
-            type: "uint256",
-            name: "_executionClaimId"
-          },
-          {
-            type: "address",
-            name: "_sellToken"
-          },
-          {
-            type: "address",
-            name: "_buyToken"
-          },
-          {
-            type: "uint256",
-            name: "_amount"
-          },
-          {
-            type: "uint256",
-            name: "_executionTime"
-          },
-          {
-            type: "uint256",
-            name: "_prepaymentPerSellOrder"
-          },
-          {
-            type: "uint256",
-            name: "_orderStateId"
-          },
-          {
-            type: "uint256",
-            name: "_newAuctionIndex"
-          },
-          {
-            type: "bool",
-            name: "_AuctionIsWaiting"
-          }
-        ],
-        returnedDataPayload
-      );
-      isDepositAndSell = true;
-
-      orderState = await gelatoDutchExchange.contract.methods.orderStates(decodedPayload._orderStateId).call()
-
-      // console.log("Decoded Payload: decodedPayload ", decodedPayload);
-
-    }
-    else if (returnedFuncSelec === execWithdraw)
-    {
-      decodedPayload = web3.eth.abi.decodeParameters(
-        [
-          {
-            type: "uint256",
-            name: "_executionClaimId"
-          },
-          {
-            type: "address",
-            name: "_sellToken"
-          },
-          {
-            type: "address",
-            name: "_buyToken"
-          },
-          {
-            type: "uint256",
-            name: "_amount"
-          },
-          {
-            type: "uint256",
-            name: "_lastAuctionIndex"
-          }
-        ],
-        returnedDataPayload
-      );
-      isDepositAndSell = false
-
-      orderState = false
-
-      // console.log("Decoded Payload: decodedPayload ", decodedPayload);
-    }
-
-  })
-
-  it("Check if execution claim is executable based on its execution Time, if not, test that execution reverts and fast forward", async () => {
-
-    if (isDepositAndSell)
-    {
-=======
   it("Set correct depositAndSell claim & withdraw claim", async () => {
     // Get the current execution claim on the core
     // Assuming we get an depositAndSell claim
@@ -297,56 +145,13 @@
       .sellOrders(withdrawClaim, depositAndSellClaim)
       .call();
     let sellOrderExecutionTime = sellOrder.executionTime;
->>>>>>> d592639a
 
       let sellOrderExecutionTime = decodedPayload._executionTime
 
-<<<<<<< HEAD
-      // Fetch time
-      let blockNumber = await web3.eth.getBlockNumber();
-      let block = await web3.eth.getBlock(blockNumber);
-      let beforeTimeTravel = block.timestamp;
-=======
     let secondsUntilExecution = sellOrderExecutionTime - beforeTimeTravel;
->>>>>>> d592639a
 
       let secondsUntilExecution  = sellOrderExecutionTime - beforeTimeTravel
 
-<<<<<<< HEAD
-      // console.log(`
-      //              Claim is executable at: ${sellOrderExecutionTime}.
-      //              Current Time: ${beforeTimeTravel}
-      //              Difference: ${secondsUntilExecution}`);
-
-      // If execution Time of claim is in the future, we execute and expect a revert and then fast forward in time to the execution time
-      if(parseInt(secondsUntilExecution) > 0)
-      {
-
-        let canExecuteReturn = await gelatoCore.contract.methods.canExecute(nextExecutionClaim).call()
-        let returnStatus = canExecuteReturn[0].toString(10)
-        let dappInterfaceAddress = canExecuteReturn[1].toString(10)
-        let payload = canExecuteReturn[2].toString(10)
-        // console.log(`
-        //   Return Status: ${returnStatus}
-        //   dappInterfaceAddress: ${dappInterfaceAddress}
-        //   payload: ${payload}
-        //   `)
-        assert.equal(parseInt(returnStatus), 1);
-
-        // Execution should revert
-        // Gas price to calc executor payout
-        let txGasPrice = await web3.utils.toWei("5", "gwei");
-        await truffleAssert.reverts(
-          gelatoCore.contract.methods
-            .execute(nextExecutionClaim)
-            .send({ from: revertExecutor, gas: 1000000, gasPrice: txGasPrice }),
-          "canExec func did not return 0"
-        ); // gas needed to prevent out of gas error
-
-        // fast forward
-        await timeTravel.advanceTimeAndBlock(secondsUntilExecution);
-        // console.log(`Time travelled ${secondsUntilExecution} seconds`)
-=======
     // If execution Time of claim is in the future, we execute and expect a revert and then fast forward in time to the execution time
     if (parseInt(secondsUntilExecution) > 0) {
       // Execution should revert
@@ -363,7 +168,6 @@
       await timeTravel.advanceTimeAndBlock(secondsUntilExecution);
       // console.log(`Time travelled ${secondsUntilExecution} seconds`)
     }
->>>>>>> d592639a
 
       }
 
@@ -412,44 +216,6 @@
     assert(true);
   });
 
-<<<<<<< HEAD
-  it("Check that seller is owner of execution Claim", async() => {
-    console.log("In Check that seller is owner")
-    let fetchedSeller = await gelatoCore.contract.methods.ownerOf(nextExecutionClaim).call()
-    console.log(`Feched Seller: ${fetchedSeller}`)
-    assert.equal(fetchedSeller.toString(), seller, "Execution Claim owner should be equal to predefined seller");
-  })
-
-
-
-  // it("Check that the past auction cleared and a price has been found", async() => {
-  //   if ( withdrawClaim === nextExecutionClaim )
-  //   {
-  //     let orderStateId = sellOrder.orderStateId;
-  //     let orderState = await gelatoDutchExchange.contract.methods.orderStates(orderStateId).call()
-  //     let lastAuctionIndex = orderState.lastAuctionIndex;
-  //     // Check if auction cleared with DutchX Getter
-  //     let returnValue = await dxGetter.contract.methods.getClosingPrices(sellToken.address, buyToken.address, lastAuctionIndex).call();
-  //     console.log(`Den: ${returnValue[1]}`)
-  //     let shouldNotBeZero = parseInt(returnValue[1]) !== 0
-  //     assert.isTrue(shouldNotBeZero);
-  //   }
-  // })
-
-  it("Check if the execution claim is executable calling canExec in core", async () => {
-    console.log("In Check if the ecetion claim is")
-    let canExecuteReturn = await gelatoCore.contract.methods.canExecute(nextExecutionClaim).call()
-    let returnStatus = canExecuteReturn[0].toString(10)
-    let dappInterfaceAddress = canExecuteReturn[1].toString(10)
-    let payload = canExecuteReturn[2].toString(10)
-    // console.log(`
-    //   Return Status: ${returnStatus}
-    //   dappInterfaceAddress: ${dappInterfaceAddress}
-    //   payload: ${payload}
-    //   `)
-    assert.equal(parseInt(returnStatus[0]), 0);
-  })
-=======
   it("Check that seller is owner of execution Claim", async () => {
     let fetchedSeller = await gelatoCore.contract.methods
       .ownerOf(nextExecutionClaim)
@@ -492,7 +258,6 @@
       .call();
     // assert.isEqual(wasPosted, true, "Execution Claim owner should be equal to predefined seller");
   });
->>>>>>> d592639a
 
   it("Successfully execute execution claim", async () => {
     // Fetch executor pre Balance
@@ -754,47 +519,6 @@
       sellerTokenBalanceBeforeBN
     );
 
-<<<<<<< HEAD
-    let sellAmount = decodedPayload._amount;
-
-    // Order state already fetched
-    let AuctionIndex;
-    if (isDepositAndSell)
-    {
-      lastAuctionIndex = orderState.lastAuctionIndex;
-    }
-    else
-    {
-      lastAuctionIndex = decodedPayload._lastAuctionIndex
-
-    }
-
-    let closingPrice1 = await dxGetter.contract.methods.getClosingPricesOne(sellToken.address, buyToken.address, lastAuctionIndex).call()
-
-    let num = new BN(closingPrice1[0].toString())
-    let den = new BN(closingPrice1[1].toString())
-    // console.log(`
-    // Num: ${closingPrice1[0].toString()}
-    // Den: ${closingPrice1[1].toString()}
-    // `)
-
-    let buyTokenReceivable = new BN(sellAmount).mul(num).div(den)
-    // console.log(`
-    // Balance After: ${sellerTokenBalanceAfterBN.toString()}
-    // Balance Accurate ${buyTokenReceivable.toString()}
-    // `)
-
-    if (!isDepositAndSell)
-    {
-      let buyTokenAmountIsEqual = buyTokenReceivable.eq(receivedBuyTokens)
-
-      assert.isTrue(buyTokenAmountIsEqual, `Buy Tokens received ${receivedBuyTokens.toString()} should == ${buyTokenReceivable.toString()}`)
-
-    }
-
-
-
-=======
     let sellAmount = sellOrder.sellAmount;
 
     let orderStateId = sellOrder.orderStateId;
@@ -819,7 +543,6 @@
       buyTokenAmountIsEqual,
       `Buy Tokens received ${receivedBuyTokens.toString()} should == ${buyTokenReceivable.toString()}`
     );
->>>>>>> d592639a
     // console.log('Closing Prices: num ', num);
     // console.log('Closing Prices: den ', den);
 
