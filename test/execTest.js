--- conflicted
+++ resolved
@@ -130,15 +130,18 @@
         function(error, events) {}
       )
       .then(function(events) {
-        events.forEach(event => {
-          delete mintedClaims[parseInt(event.returnValues.executionClaimId)];
-        });
+        if (events !== undefined)
+        {
+          events.forEach(event => {
+            delete mintedClaims[parseInt(event.returnValues.executionClaimId)];
+          });
+        }
       });
 
     // Check which execution claims already got cancelled and remove then from the list
     await gelatoCore
       .getPastEvents(
-        "LogClaimCancelled",
+        "LogExecutionClaimCancelled",
         {
           fromBlock: 0,
           toBlock: "latest"
@@ -146,9 +149,12 @@
         function(error, events) {}
       )
       .then(function(events) {
-        events.forEach(event => {
-          delete mintedClaims[parseInt(event.returnValues.executionClaimId)];
-        });
+        if (events !== undefined)
+        {
+          events.forEach(event => {
+            delete mintedClaims[parseInt(event.returnValues.executionClaimId)];
+          });
+        }
       });
   });
 
@@ -166,96 +172,6 @@
     // Fetch Executor Ether Balance
     executorEthBalance = await web3.eth.getBalance(executor);
   });
-<<<<<<< HEAD
-
-  it("fetch the correct executionClaimId to execute", async () => {
-    // Get the current execution claim on the core
-    lastExecutionClaimId = await gelatoCore.contract.methods
-      .getCurrentExecutionClaimId()
-      .call();
-    // Get the first execution claim minted in by the mint test
-    nextExecutionClaim =
-      parseInt(lastExecutionClaimId) - parseInt(numberOfSubOrders) * 2 + 1;
-
-    // Fetch owner of executionClaim, if address(0) gets returned, we it already was executed and we try the next
-    let mustNotBeZero = "0x0";
-    while (mustNotBeZero === "0x0") {
-      try {
-        mustNotBeZero = await gelatoCore.contract.methods
-          .ownerOf(nextExecutionClaim)
-          .call();
-      } catch (err) {
-        nextExecutionClaim = nextExecutionClaim + 1;
-      }
-    }
-    console.log(`ExecutionClaimID: ${nextExecutionClaim}`);
-    assert.isTrue(true);
-  });
-
-  it("Set correct depositAndSell claim & withdraw claim", async () => {
-    // Get the current execution claim on the core
-    // Assuming we get an depositAndSell claim
-    let sellOrderTest = await gelatoDutchExchange.contract.methods
-      .sellOrders(nextExecutionClaim + 1, nextExecutionClaim)
-      .call();
-    // It's a withdraw claim
-    if (sellOrderTest.sellAmount === "0") {
-      depositAndSellClaim = nextExecutionClaim - 1;
-      withdrawClaim = nextExecutionClaim;
-    } else {
-      depositAndSellClaim = nextExecutionClaim;
-      withdrawClaim = nextExecutionClaim + 1;
-    }
-    assert.isTrue(true);
-  });
-
-  it("Check if execution claim is executable based on its execution Time, if not, test that execution reverts and fast forward", async () => {
-    sellOrder = await gelatoDutchExchange.contract.methods
-      .sellOrders(withdrawClaim, depositAndSellClaim)
-      .call();
-    let sellOrderExecutionTime = sellOrder.executionTime;
-
-      let sellOrderExecutionTime = decodedPayload._executionTime
-
-    let secondsUntilExecution = sellOrderExecutionTime - beforeTimeTravel;
-
-      let secondsUntilExecution  = sellOrderExecutionTime - beforeTimeTravel
-
-    // If execution Time of claim is in the future, we execute and expect a revert and then fast forward in time to the execution time
-    if (parseInt(secondsUntilExecution) > 0) {
-      // Execution should revert
-      // Gas price to calc executor payout
-      let txGasPrice = await web3.utils.toWei("5", "gwei");
-      await truffleAssert.reverts(
-        gelatoCore.contract.methods
-          .execute(nextExecutionClaim)
-          .send({ from: revertExecutor, gas: 1000000, gasPrice: txGasPrice }),
-        "Execution of dappInterface function must be successful"
-      ); // gas needed to prevent out of gas error
-
-      // fast forward
-      await timeTravel.advanceTimeAndBlock(secondsUntilExecution);
-      // console.log(`Time travelled ${secondsUntilExecution} seconds`)
-    }
-
-      }
-
-      // Fetch current time again, in case we fast forwarded in time
-      let blockNumber2 = await web3.eth.getBlockNumber();
-      let block2 = await web3.eth.getBlock(blockNumber2);
-      let afterTimeTravel = block2.timestamp;
-
-      // Check if execution claim is executable
-      // assert.equal(executionTime + 15, claimsExecutionTime.toString(), `${claimsExecutionTime} should be equal to the execution time we set + 15 seconds`)
-      let claimsExecutionTimeBN = new BN(sellOrderExecutionTime);
-      let afterTimeTravelBN = new BN(afterTimeTravel);
-      let claimIsExecutable = afterTimeTravelBN.gte(claimsExecutionTimeBN);
-      // Check if execution claim is executable, i.e. lies in the past
-      assert.isTrue(
-        claimIsExecutable,
-        `${afterTimeTravel} should be greater than ${claimsExecutionTimeBN.toString()}`
-      );
-=======
 
   // Gets all past created execution claims, loops over them and stores the one which is executable in a hashtable
   it("Iterate over minted execution claims and fetch executable execution claim", async function() {
@@ -292,8 +208,6 @@
       if (parseInt(canExecuteReturn[0].toString()) === 0) {
         nextExecutionClaim = index;
         anyClaimExecutable = true;
-        console.log(`ExecutionClaimId: ${nextExecutionClaim}
-        `);
         encodedPayload = claim[3];
       } else {
         anyClaimExecutable = false;
@@ -303,7 +217,6 @@
     // We fetched a deposit and sell claim, where the execution time is still in the future
     if (!anyClaimExecutable) {
       await timeTravel.advanceTimeAndBlock(parseInt(INTERVAL_SPAN));
-      console.log(`Should only enter for deposit and sell claims`);
       for (let index in mintedClaims) {
         let claim = mintedClaims[index];
 
@@ -321,13 +234,14 @@
 
         if (parseInt(canExecuteReturn[0].toString()) === 0) {
           nextExecutionClaim = index;
-          console.log(`ExecutionClaimId: ${nextExecutionClaim}`);
           encodedPayload = claim[3];
           anyClaimExecutable = true;
         }
       }
     }
 
+    console.log(`To be executed ExecutionClaimId: ${nextExecutionClaim}
+        `);
     assert.isTrue(anyClaimExecutable);
   });
 
@@ -343,15 +257,15 @@
         returnedDataPayload = returnedDataPayload.concat(encodedPayload[i]);
       }
     }
-    console.log(`
-        Returned Func:       ${returnedFuncSelec}
-        DepositAndSell Func: ${web3.eth.abi.encodeFunctionSignature(
-          execDepositAndSellAction
-        )}
-        Withdraw Func:       ${web3.eth.abi.encodeFunctionSignature(
-          execWithdrawAction
-        )}
-    `);
+    // console.log(`
+    //     Returned Func:       ${returnedFuncSelec}
+    //     DepositAndSell Func: ${web3.eth.abi.encodeFunctionSignature(
+    //       execDepositAndSellAction
+    //     )}
+    //     Withdraw Func:       ${web3.eth.abi.encodeFunctionSignature(
+    //       execWithdrawAction
+    //     )}
+    // `);
 
     if (
       returnedFuncSelec ===
@@ -436,7 +350,6 @@
       );
 
       orderState = false;
->>>>>>> b61640ab
     }
     // console.log("Decoded Payload: decodedPayload ", decodedPayload);
   });
@@ -472,10 +385,7 @@
     let fetchedSeller = await gelatoCore.contract.methods
       .ownerOf(nextExecutionClaim)
       .call();
-<<<<<<< HEAD
-=======
     console.log(`Feched Seller: ${fetchedSeller}`);
->>>>>>> b61640ab
     assert.equal(
       fetchedSeller.toString(),
       seller,
@@ -483,38 +393,6 @@
     );
   });
 
-<<<<<<< HEAD
-  it("Check that, if we are calling withdraw, sellOrder.posted == true, else posted == false", async () => {
-    // Only check if exeuctionClaimId is even => Change to make it work with other tests
-    if (nextExecutionClaim % 2 === 0) {
-      let wasPosted = sellOrder.posted;
-      assert.equal(
-        wasPosted,
-        true,
-        "Execution Claim owner should be equal to predefined seller"
-      );
-    } else if (nextExecutionClaim % 2 !== 0) {
-      let wasPosted = sellOrder.posted;
-      assert.equal(
-        wasPosted,
-        false,
-        "Execution Claim owner should be equal to predefined seller"
-      );
-    }
-  });
-
-  it("Check that the past auction cleared and a price has been found", async () => {
-    let orderStateId = sellOrder.orderStateId;
-    let orderState = await gelatoDutchExchange.contract.methods
-      .orderStates(orderStateId)
-      .call();
-    let lastAuctionIndex = orderState.lastParticipatedAuctionIndex;
-    // Check if auction cleared with DutchX Getter
-    let returnValue = await dxGetter.contract.methods
-      .getClosingPrices(sellToken.address, buyToken.address, lastAuctionIndex)
-      .call();
-    // assert.isEqual(wasPosted, true, "Execution Claim owner should be equal to predefined seller");
-=======
   it("Check that the past auction cleared and a price has been found", async () => {
     if (isDepositAndSell === 1) {
       // Check if auction cleared with DutchX Getter
@@ -549,7 +427,6 @@
     let returnStatus = canExecuteReturn[0].toString(10);
 
     assert.equal(parseInt(returnStatus[0]), 0);
->>>>>>> b61640ab
   });
 
   it("Successfully execute execution claim", async () => {
@@ -565,11 +442,7 @@
 
     let gdxGelatoBalanceBefore = new BN(
       await gelatoCore.contract.methods
-<<<<<<< HEAD
         .interfaceBalances(gelatoDutchExchange.address)
-=======
-        .getInterfaceBalance(gelatoDutchExchange.address)
->>>>>>> b61640ab
         .call()
     );
 
@@ -615,11 +488,7 @@
 
     let gdxGelatoBalanceAfter = new BN(
       await gelatoCore.contract.methods
-<<<<<<< HEAD
         .interfaceBalances(gelatoDutchExchange.address)
-=======
-        .getInterfaceBalance(gelatoDutchExchange.address)
->>>>>>> b61640ab
         .call()
     );
 
@@ -628,7 +497,6 @@
     let totalGasUsed;
     let usedGasPrice;
     let executorPayout;
-<<<<<<< HEAD
     await gelatoCore.getPastEvents(
       "LogClaimExecutedBurnedAndDeleted",
       (error, events) => {
@@ -642,18 +510,6 @@
         }
       }
     );
-=======
-    await gelatoCore.getPastEvents("LogExecutionMetrics", (error, events) => {
-      if (error) {
-        console.error;
-      } else {
-        let event = events[0];
-        totalGasUsed = event.returnValues.totalGasUsed;
-        usedGasPrice = event.returnValues.usedGasPrice;
-        executorPayout = event.returnValues.executorPayout;
-      }
-    });
->>>>>>> b61640ab
 
     // console.log(`
     //   Total Gas returned from contract: ${totalGasUsed}
@@ -838,40 +694,13 @@
     let receivedBuyTokens = sellerTokenBalanceAfterBN.sub(
       sellerTokenBalanceBeforeBN
     );
-<<<<<<< HEAD
-
-    let sellAmount = sellOrder.sellAmount;
-
-    let orderStateId = sellOrder.orderStateId;
-
-    let orderState = await gelatoDutchExchange.contract.methods
-      .orderStates(orderStateId)
-      .call();
-
-    let lastAuctionIndex = orderState.lastParticipatedAuctionIndex;
-
-    let closingPrice = await dxGetter.contract.methods
-      .getClosingPrices(sellToken.address, buyToken.address, lastAuctionIndex)
-      .call();
-    let num = new BN(closingPrice[0].toString());
-    let den = new BN(closingPrice[1].toString());
-
-    let buyTokenReceivable = new BN(sellAmount).mul(num).div(den);
-
-    let buyTokenAmountIsEqual = buyTokenReceivable.eq(receivedBuyTokens);
-
-    assert.isTrue(
-      buyTokenAmountIsEqual,
-      `Buy Tokens received ${receivedBuyTokens.toString()} should == ${buyTokenReceivable.toString()}`
-    );
-=======
 
     let sellAmount = decodedPayload._amount;
 
     // Order state already fetched
     let AuctionIndex;
     if (isDepositAndSell === 0) {
-      lastAuctionIndex = orderState.lastAuctionIndex;
+      lastAuctionIndex = orderState.lastParticipatedAuctionIndex;
     } else {
       lastAuctionIndex = decodedPayload._lastAuctionIndex;
     }
@@ -902,7 +731,6 @@
       );
     }
 
->>>>>>> b61640ab
     // console.log('Closing Prices: num ', num);
     // console.log('Closing Prices: den ', den);
 
@@ -916,11 +744,7 @@
 
     // Check if we did an automated top up
     await gelatoDutchExchange.getPastEvents(
-<<<<<<< HEAD
       "LogGelatoBalanceAdded",
-=======
-      "LogAddedBalanceToGelato",
->>>>>>> b61640ab
       (error, events) => {
         if (events[0] === undefined) {
           amountDeductedfromInterface = gdxGelatoBalanceBefore.sub(
@@ -932,11 +756,7 @@
         } else {
           amountDeductedfromInterface = gdxGelatoBalanceBefore
             .sub(gdxGelatoBalanceAfter)
-<<<<<<< HEAD
             .add(new BN(events[0].returnValues.amount));
-=======
-            .add(new BN(events[0].returnValues.weiAmount));
->>>>>>> b61640ab
           //   console.log(`
           // GelatoBalanceBefore: ${gdxGelatoBalanceBefore.toString()}
           // GelatoBalanceAfter: ${gdxGelatoBalanceAfter.toString()}
