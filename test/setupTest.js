// SETUP & Update Tests OF GELATO DUTCH EXCHANGE INTERFACE & Core

/*
 */

let {
    numberOfSubOrders,
    GelatoCore,
    GelatoDutchX,
    SellToken,
    BuyToken,
    DutchExchangeProxy,
    DutchExchange,
    timeTravel,
    BN,
    NUM_SUBORDERS_BN,
    GELATO_GAS_PRICE_BN,
    TOTAL_SELL_VOLUME,
    SUBORDER_SIZE_BN,
    INTERVAL_SPAN,
    GDX_MAXGAS_BN,
    GDX_PREPAID_FEE_BN,
    dutchExchangeProxy,
    dutchExchange,
    seller,
    accounts,
    sellToken,
    buyToken,
    gelatoDutchXContract,
    gelatoCore,
    gelatoCoreOwner,
    orderStateId,
    orderState,
    executionTime,
    interfaceOrderId,
    executionClaimIds,
    MSG_VALUE_BN,
    execShellCommand,
    DxGetter,
    execShellCommandLog,
    truffleAssert,
    userEthBalance,
    userSellTokenBalance,
    userBuyTokenBalance,
    executorEthBalance,
    dutchXMaxGasBN
} = require("./truffleTestConfig.js");

let txHash;
let txReceipt;

describe("Test the successful setup of gelatoDutchExchangeInterface (gdx)", () => {
  // ******** Deploy new instances Test ********
  before(async () => {
    gelatoDutchExchange = await GelatoDutchX.deployed();
    dutchExchangeProxy = await DutchExchangeProxy.deployed();
    dutchExchange = await DutchExchange.deployed();
    gelatoCore = await GelatoCore.deployed();
    sellToken = await SellToken.deployed();
    buyToken = await BuyToken.deployed();
    dxGetter = await DxGetter.deployed();
    accounts = await web3.eth.getAccounts();
    gelatoCoreOwner = await gelatoCore.contract.methods.owner().call();
    seller = accounts[2]; // account[2]
  });

  it("seller is 0xC5fdf4076b8F3A5357c5E395ab970B5B54098Fef", async () => {
    assert.strictEqual(seller, "0xC5fdf4076b8F3A5357c5E395ab970B5B54098Fef");
  });

  it("Adding 1ETH as balance from gelatoDutchExchange to gelatoCore should work", async () => {
    let messageValue = web3.utils.toWei("1", "ether");
    let messageValueBN = new BN(messageValue);
    let coreOwnerBalanceBefore = await web3.eth.getBalance(gelatoCoreOwner);
    let coreOwnerBalancePreBN = new BN(coreOwnerBalanceBefore.toString());

    // Get gelatoDutchExchange's balance on core before adding a new balance
    let gelatoDutchExchangeBalanceBefore = await gelatoCore.contract.methods
      .interfaceBalances(gelatoDutchExchange.address)
      .call();
    let gelatoDutchExchangeBalanceBeforeBN = new BN(
      gelatoDutchExchangeBalanceBefore
    );

    // Let gelatoDutchExchange increase its balance by 1 ETH
    let txGasPrice = await web3.utils.toWei("5", "gwei");
    await gelatoDutchExchange.contract.methods
      .addBalanceToGelato()
      .send({
        from: gelatoCoreOwner,
        value: messageValue,
        gas: 500000,
        gasPrice: txGasPrice
      })
      .once("transactionHash", hash => (txHash = hash))
      .once("receipt", receipt => (txReceipt = receipt))
      .on("error", console.error);

    // Calc how much the core ower paid for the tx
    let coreOwnerTxCost = txGasPrice * txReceipt.gasUsed;
    let coreOwnerTxCostBN = new BN(coreOwnerTxCost);
    // SET GAS PRICE

    // CHECK that core owners ETH balance decreased by 1 ETH + tx fees
    let coreOwnerBalanceAfter = await web3.eth.getBalance(gelatoCoreOwner);
    let coreOwnerBalanceAfterBN = new BN(coreOwnerBalanceAfter.toString());
    let coreOwnerBalanceChangedCorrectly = coreOwnerBalancePreBN
      .sub(messageValueBN)
      .sub(coreOwnerTxCostBN)
      .eq(coreOwnerBalanceAfterBN);

    assert.isTrue(
      coreOwnerBalanceChangedCorrectly,
      `Core Owner's balance must be reduced from ${coreOwnerBalancePreBN} by ${messageValue} to equal ${coreOwnerBalanceAfterBN}`
    );

    // Get gelatoDutchExchange's balance on core after adding a new balance
    let gelatoDutchExchangeBalanceAfter = await gelatoCore.contract.methods
      .interfaceBalances(gelatoDutchExchange.address)
      .call();

    let gelatoDutchExchangeBalanceAfterBN = new BN(
      gelatoDutchExchangeBalanceAfter.toString()
    );

    // CHECK that gelatoDutchExchange balance on core has increased by 1ETH
    let gelatoDutchExchangeBalanceChangedCorrectly = gelatoDutchExchangeBalanceBeforeBN
      .add(messageValueBN)
      .eq(gelatoDutchExchangeBalanceAfterBN);
    assert.isTrue(
      gelatoDutchExchangeBalanceChangedCorrectly,
      `Gelato DutchExchange Interface's balance on GelatoCore must have increased from ${gelatoDutchExchangeBalanceBefore} by ${messageValue} to ${gelatoDutchExchangeBalanceAfter}`
    );
  });

  it("Interface can withdraw balance", async () => {
    let messageValue = web3.utils.toWei("0.5", "ether");
    let messageValueBN = new BN(messageValue);

    // Get gelatoDutchExchange's balance on core before adding a new balance
    let gelatoDutchExchangeBalanceBefore = await gelatoCore.contract.methods
      .interfaceBalances(gelatoDutchExchange.address)
      .call();
    let gelatoDutchExchangeBalanceBeforeBN = new BN(
      gelatoDutchExchangeBalanceBefore
    );

    // Let gelatoDutchExchange withdraw 0.5 from its balance on the core
    await gelatoDutchExchange.contract.methods
      .withdrawBalanceFromGelato(messageValue)
      .send({ from: gelatoCoreOwner, gas: 500000 })
      .once("transactionHash", hash => (txHash = hash))
      .once("receipt", receipt => (txReceipt = receipt))
      .on("error", console.error);

    // Get gelatoDutchExchange's balance on core after adding a new balance
    let gelatoDutchExchangeBalanceAfter = await gelatoCore.contract.methods
      .interfaceBalances(gelatoDutchExchange.address)
      .call();

    let gelatoDutchExchangeBalanceAfterBN = new BN(
      gelatoDutchExchangeBalanceAfter.toString()
    );

    // CHECK that gelatoDutchExchange balance on core has increased by 1ETH
    let gelatoDutchExchangeBalanceChangedCorrectly = gelatoDutchExchangeBalanceBeforeBN
      .sub(messageValueBN)
      .eq(gelatoDutchExchangeBalanceAfterBN);
    assert.isTrue(
      gelatoDutchExchangeBalanceChangedCorrectly,
      `Gelato DutchExchange Interface's balance on GelatoCore must have decreased from ${gelatoDutchExchangeBalanceBefore} by ${messageValue} to ${gelatoDutchExchangeBalanceAfter}`
    );
  });

  it("Interface can add back 0.5 to balance", async () => {
    let messageValue = web3.utils.toWei("0.5", "ether");
    let messageValueBN = new BN(messageValue);
    let coreOwnerBalanceBefore = await web3.eth.getBalance(gelatoCoreOwner);
    let coreOwnerBalancePreBN = new BN(coreOwnerBalanceBefore.toString());

    // Get gelatoDutchExchange's balance on core before adding a new balance
    let gelatoDutchExchangeBalanceBefore = await gelatoCore.contract.methods
      .interfaceBalances(gelatoDutchExchange.address)
      .call();
    let gelatoDutchExchangeBalanceBeforeBN = new BN(
      gelatoDutchExchangeBalanceBefore
    );

    // Let gelatoDutchExchange increase its balance by 1 ETH
    let txGasPrice = await web3.utils.toWei("5", "gwei");
    await gelatoDutchExchange.contract.methods
      .addBalanceToGelato()
      .send({
        from: gelatoCoreOwner,
        value: messageValue,
        gas: 500000,
        gasPrice: txGasPrice
      })
      .once("transactionHash", hash => (txHash = hash))
      .once("receipt", receipt => (txReceipt = receipt))
      .on("error", console.error);

    // Calc how much the core ower paid for the tx
    let coreOwnerTxCost = txGasPrice * txReceipt.gasUsed;
    let coreOwnerTxCostBN = new BN(coreOwnerTxCost);
    // SET GAS PRICE

    // CHECK that core owners ETH balance decreased by 1 ETH + tx fees
    let coreOwnerBalanceAfter = await web3.eth.getBalance(gelatoCoreOwner);
    let coreOwnerBalanceAfterBN = new BN(coreOwnerBalanceAfter.toString());
    let coreOwnerBalanceChangedCorrectly = coreOwnerBalancePreBN
      .sub(messageValueBN)
      .sub(coreOwnerTxCostBN)
      .eq(coreOwnerBalanceAfterBN);

    assert.isTrue(
      coreOwnerBalanceChangedCorrectly,
      `Core Owner's balance must be reduced from ${coreOwnerBalancePreBN} by ${messageValue} to equal ${coreOwnerBalanceAfterBN}`
    );

    // Get gelatoDutchExchange's balance on core after adding a new balance
    let gelatoDutchExchangeBalanceAfter = await gelatoCore.contract.methods
      .interfaceBalances(gelatoDutchExchange.address)
      .call();

    let gelatoDutchExchangeBalanceAfterBN = new BN(
      gelatoDutchExchangeBalanceAfter.toString()
    );

    // CHECK that gelatoDutchExchange balance on core has increased by 1ETH
    let gelatoDutchExchangeBalanceChangedCorrectly = gelatoDutchExchangeBalanceBeforeBN
      .add(messageValueBN)
      .eq(gelatoDutchExchangeBalanceAfterBN);
    assert.isTrue(
      gelatoDutchExchangeBalanceChangedCorrectly,
      `Gelato DutchExchange Interface's balance on GelatoCore must have increased from ${gelatoDutchExchangeBalanceBefore} by ${messageValue} to ${gelatoDutchExchangeBalanceAfter}`
    );
  });

  it("GelatoCore can update recommendedGasPriceForInterfaces", async () => {
    // Getter
    let recommendedGasPriceForInterfacesBefore = await gelatoCore.contract.methods
      .recommendedGasPriceForInterfaces()
      .call();
    // Update
    let newGasPrice = web3.utils.toWei("20", "gwei");
    await gelatoCore.contract.methods
      .updateRecommendedGasPriceForInterfaces(newGasPrice)
      .send({ from: gelatoCoreOwner, gas: 5000000 });
    // Getter
    let recommendedGasPriceForInterfacesAfter = await gelatoCore.contract.methods
      .recommendedGasPriceForInterfaces()
      .call();
    assert.notEqual(
      recommendedGasPriceForInterfacesBefore,
      recommendedGasPriceForInterfacesAfter,
      "New Gas price should be differnt to old one"
    );
    assert.equal(
      newGasPrice,
      recommendedGasPriceForInterfacesAfter,
      "recommendedGasPriceForInterfaces should be updateable"
    );

    // Switch GasPrice back to 5
    let oldGasPrice = web3.utils.toWei("5", "gwei");
    await gelatoCore.contract.methods
      .updateRecommendedGasPriceForInterfaces(oldGasPrice)
      .send({ from: gelatoCoreOwner, gas: 5000000 });
  });

  it("GelatoCore can update executorProfit", async () => {
    // Getter
    let executorProfitBefore = await gelatoCore.contract.methods
      .executorProfit()
      .call();
    // Update
    let newExecutionMargin = 1000000000000000; // 1 Finney
    await gelatoCore.contract.methods
      .updateExecutorProfit(newExecutionMargin)
      .send({ from: gelatoCoreOwner, gas: 5000000 });
    // Getter
    let executorProfitAfter = await gelatoCore.contract.methods
      .executorProfit()
      .call();
    assert.notEqual(
      executorProfitBefore,
      executorProfitAfter,
      "New Execution Marginn should be differnt to old one"
    );
    assert.equal(
      newExecutionMargin,
      executorProfitAfter,
      "executorProfit should be updateable"
    );
  });

  it("GelatoCore can update executorGasPrice", async () => {
    // Getter
    let executorGasPriceBefore = await gelatoCore.contract.methods
      .executorGasPrice()
      .call();
    // Update
    let maxGasPrice = web3.utils.toWei("70", "gwei");
    await gelatoCore.contract.methods
      .updateExecutorGasPrice(maxGasPrice)
      .send({ from: gelatoCoreOwner, gas: 5000000 });
    // Getter
    let executorGasPrice = await gelatoCore.contract.methods
      .executorGasPrice()
      .call();
    assert.notEqual(
      executorGasPriceBefore,
      executorGasPrice,
      "New Gas price should be differnt to old one"
    );
    assert.equal(
      maxGasPrice,
      executorGasPrice,
      "executorGasPrice should be updateable"
    );
  });


  it("GelatoDutchExchangeInterface can switch from using gelato Cores gasPrice to using its own", async () => {
    // Getter
    let gdxGelatoPrepayment1 = await gelatoDutchExchange.contract.methods
      .calcGelatoPrepayment()
      .call();
    // Update
    let newGasPrice = await web3.utils.toWei("70", "gwei");
    await gelatoDutchExchange.contract.methods
      .useInterfaceGasPrice(newGasPrice)
      .send({ from: gelatoCoreOwner, gas: 5000000 });
    // Getter
    let gdxGelatoPrepayment2 = await gelatoDutchExchange.contract.methods
      .calcGelatoPrepayment()
      .call();

    let newGasPriceBN = new BN(newGasPrice);
    let gdxGelatoPrepayment2BN = new BN(gdxGelatoPrepayment2.toString());
    let predictedGDXGelatoPrepayment = newGasPriceBN
      .mul(dutchXMaxGasBN)
      .eq(gdxGelatoPrepayment2BN);
    assert.isTrue(
      predictedGDXGelatoPrepayment,
      `${newGasPriceBN.mul(dutchXMaxGasBN)} (== ${newGasPriceBN} * ${dutchXMaxGasBN}) should be equal to ${gdxGelatoPrepayment2BN}`
    );

    assert.notEqual(
      gdxGelatoPrepayment1,
      gdxGelatoPrepayment2,
      "New Gas price should be differnt to old one"
    );
    // assert.equal(maxSellOrders, gdxMaxSellOrdersAfter, "executorGasPrice should be updateable")
  });

  it("GelatoDutchExchangeInterface can switch from using its own gasPrice to gelatoCore's one", async () => {
    // Getter
    let gdxGelatoPrepayment1 = await gelatoDutchExchange.contract.methods
      .calcGelatoPrepayment()
      .call();
    // Update
    await gelatoDutchExchange.contract.methods
      .useRecommendedGasPrice()
      .send({ from: gelatoCoreOwner, gas: 5000000 });
    // Getter
    let gdxGelatoPrepayment2 = await gelatoDutchExchange.contract.methods
      .calcGelatoPrepayment()
      .call();

    let gdxGelatoPrepayment2BN = new BN(gdxGelatoPrepayment2.toString());

    // USE GELATO_GAS_PRICE_BN as gasPrice, as it is the one in gelatoCore
    let currentrecommendedGasPriceForInterfaces = await gelatoCore.contract.methods
      .recommendedGasPriceForInterfaces()
      .call();
<<<<<<< HEAD
    let currentGelatoGasPriceBN = new BN(currentGelatoGasPrice.toString());
    let predictedGDXGelatoPrepayment = currentGelatoGasPriceBN
      .mul(dutchXMaxGasBN)
      .eq(gdxGelatoPrepayment2BN);
    assert.isTrue(
      predictedGDXGelatoPrepayment,
      `${currentGelatoGasPriceBN} * ${dutchXMaxGasBN} should be equal to ${gdxGelatoPrepayment2BN}`
=======
    let currentrecommendedGasPriceForInterfacesBN = new BN(currentrecommendedGasPriceForInterfaces.toString());
    let predictedGDXGelatoPrepayment = currentrecommendedGasPriceForInterfacesBN
      .mul(maxGasBN)
      .eq(gdxGelatoPrepayment2BN);
    assert.isTrue(
      predictedGDXGelatoPrepayment,
      `${currentrecommendedGasPriceForInterfacesBN} * ${maxGasBN} should be equal to ${gdxGelatoPrepayment2BN}`
>>>>>>> d592639a
    );

    assert.notEqual(
      gdxGelatoPrepayment1,
      gdxGelatoPrepayment2,
      "New Gas price should be differnt to old one"
    );
    // assert.equal(maxSellOrders, gdxMaxSellOrdersAfter, "executorGasPrice should be updateable")
  });


});<|MERGE_RESOLUTION|>--- conflicted
+++ resolved
@@ -375,15 +375,6 @@
     let currentrecommendedGasPriceForInterfaces = await gelatoCore.contract.methods
       .recommendedGasPriceForInterfaces()
       .call();
-<<<<<<< HEAD
-    let currentGelatoGasPriceBN = new BN(currentGelatoGasPrice.toString());
-    let predictedGDXGelatoPrepayment = currentGelatoGasPriceBN
-      .mul(dutchXMaxGasBN)
-      .eq(gdxGelatoPrepayment2BN);
-    assert.isTrue(
-      predictedGDXGelatoPrepayment,
-      `${currentGelatoGasPriceBN} * ${dutchXMaxGasBN} should be equal to ${gdxGelatoPrepayment2BN}`
-=======
     let currentrecommendedGasPriceForInterfacesBN = new BN(currentrecommendedGasPriceForInterfaces.toString());
     let predictedGDXGelatoPrepayment = currentrecommendedGasPriceForInterfacesBN
       .mul(maxGasBN)
@@ -391,7 +382,6 @@
     assert.isTrue(
       predictedGDXGelatoPrepayment,
       `${currentrecommendedGasPriceForInterfacesBN} * ${maxGasBN} should be equal to ${gdxGelatoPrepayment2BN}`
->>>>>>> d592639a
     );
 
     assert.notEqual(
