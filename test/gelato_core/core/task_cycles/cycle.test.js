// running `npx buidler test` automatically makes use of buidler-waffle plugin
// => only dependency we need is "chai"
const { expect } = require("chai");

const { run } = require("@nomiclabs/buidler");

const GELATO_GAS_PRICE = utils.parseUnits("10", "gwei");

const SALT_NONCE = 42069;

describe("Gelato Actions - TASK CYCLES - ARBITRARY", function () {
  // Tests use for loops that have timed out on coverage (ganache)
  this.timeout(30000);

  let GelatoCoreFactory;
  let GelatoGasPriceOracleFactory;
  let GelatoUserProxyFactoryFactory;
  let ProviderModuleGelatoUserProxyFactory;
  let ConditionDummyFactory;
  let ActionDummyFactory;

  let gelatoCore;
  let gelatoGasPriceOracle;
  let gelatoUserProxyFactory;
  let conditionDummy;
  let actionDummy;
  let providerModuleGelatoUserProxy;

  let user;
  let provider;
  let executor;

  let userAddress;
  let providerAddress;
  let executorAddress;

  let userProxyAddress;
  let gelatoUserProxy;

  // Gelato variables
  let currentTaskCycleReceiptId;
  let gelatoMaxGas;

  // TaskBases
  let taskBase1;
  let taskBase2;

  // Tasks
  let interceptTask;
  let cyclicTask1;
  let cyclicTask2;

  // TaskReceipts
  let interceptTaskReceiptAsObj;
  let cyclicTask1ReceiptAsObj;
  let cyclicTask2ReceiptAsObj;

  // For event tests (ethers v4 understands structs as arrays)
  let interceptTaskReceiptAsArray;
  let cyclicTask1ReceiptAsArray;
  let cyclicTask2ReceiptAsArray;

  // TaskReceiptHashes
  let interceptTaskReceiptHash;
  let cyclicTask1ReceiptHash;
  let cyclicTask2ReceiptHash;

  beforeEach(async function () {
    // Get the ContractFactory, contract instance, and Signers here.
    GelatoCoreFactory = await ethers.getContractFactory("GelatoCore");
    GelatoGasPriceOracleFactory = await ethers.getContractFactory(
      "GelatoGasPriceOracle"
    );
    GelatoUserProxyFactoryFactory = await ethers.getContractFactory(
      "GelatoUserProxyFactory"
    );
    // Get the ContractFactory, contract instance, and Signers here.
    ProviderModuleGelatoUserProxyFactory = await ethers.getContractFactory(
      "ProviderModuleGelatoUserProxy"
    );
    ActionDummyFactory = await ethers.getContractFactory("MockActionDummy");
    ConditionDummyFactory = await ethers.getContractFactory(
      "MockConditionDummy"
    );

    gelatoCore = await GelatoCoreFactory.deploy();
    gelatoGasPriceOracle = await GelatoGasPriceOracleFactory.deploy(
      gelatoCore.address,
      GELATO_GAS_PRICE
    );
    gelatoUserProxyFactory = await GelatoUserProxyFactoryFactory.deploy(
      gelatoCore.address
    );
    providerModuleGelatoUserProxy = await ProviderModuleGelatoUserProxyFactory.deploy(
      gelatoUserProxyFactory.address
    );
    actionDummy = await ActionDummyFactory.deploy();
    conditionDummy = await ConditionDummyFactory.deploy();

    await gelatoCore.deployed();
    await gelatoGasPriceOracle.deployed();
    await gelatoUserProxyFactory.deployed();
    await providerModuleGelatoUserProxy.deployed();
    await actionDummy.deployed();
    await conditionDummy.deployed();

    await gelatoCore.setGelatoGasPriceOracle(gelatoGasPriceOracle.address);

    // tx signers
    [user, provider, executor] = await ethers.getSigners();
    userAddress = await user.getAddress();
    providerAddress = await provider.getAddress();
    executorAddress = await executor.getAddress();

    userProxyAddress = await gelatoUserProxyFactory.predictProxyAddress(
      userAddress,
      SALT_NONCE
    );

    // Gelato variables
    gelatoMaxGas = await gelatoCore.gelatoMaxGas();

    // GelatoProvider
    const gelatoProvider = new GelatoProvider({
      addr: providerAddress,
      module: providerModuleGelatoUserProxy.address,
    });

    // ConditionDummy-1: ok=true
    const firstDummyConditionStruct = new Condition({
      inst: conditionDummy.address,
      data: await run("abi-encode-withselector", {
        contractname: "MockConditionDummy",
        functionname: "ok(bool)",
        inputs: [true],
      }),
    });

    // ActionDummy-1: true
    const firstActionDummyData = await run("abi-encode-withselector", {
      contractname: "MockActionDummy",
      functionname: "action(bool)",
      inputs: [true],
    });
    const firstActionDummyStruct = new Action({
      addr: actionDummy.address,
      data: firstActionDummyData,
      operation: Operation.Call,
    });

    // ActionDummy-2: false
    const secondActionDummyData = await run("abi-encode-withselector", {
      contractname: "MockActionDummy",
      functionname: "action(bool)",
      inputs: [false],
    });
    const secondActionDummyStruct = new Action({
      addr: actionDummy.address,
      data: secondActionDummyData,
      operation: Operation.Call,
    });

    // TaskSpec-1: actionDummy-1:true
    const firstTaskSpec = new TaskSpec({
      actions: [firstActionDummyStruct],
      gasPriceCeil: utils.parseUnits("20", "gwei"),
    });

    // TaskSpec-2: conditionDummy-1:ok=true + actionDummy-2:false
    const secondTaskSpec = new TaskSpec({
      conditions: [conditionDummy.address],
      actions: [secondActionDummyStruct],
      gasPriceCeil: utils.parseUnits("20", "gwei"),
    });

    // stakeExecutor
    const stakeTx = await gelatoCore.connect(executor).stakeExecutor({
      value: await gelatoCore.minExecutorStake(),
    });
    await stakeTx.wait();

    // multiProvide: executor, TaskSpec-1, TaskSpec-2, providerModule, 1 ETH funding
    const multiProvideTx = await gelatoCore
      .connect(provider)
      .multiProvide(
        executorAddress,
        [firstTaskSpec, secondTaskSpec],
        [providerModuleGelatoUserProxy.address],
        { value: utils.parseEther("1") }
      );
    await multiProvideTx.wait();

    // TaskBase-1: ActionDummy-1:true
    taskBase1 = new TaskBase({
      provider: gelatoProvider,
      actions: [firstActionDummyStruct],
    });

    // Base-2: firstDummyConditionStruct-1:ok=true && actionDummy-2:false
    taskBase2 = new TaskBase({
      provider: gelatoProvider,
      conditions: [firstDummyConditionStruct],
      actions: [secondActionDummyStruct],
    });

    // Task:
    interceptTask = new Task({ base: taskBase1, next: "1" });

    // CyclicTask:
    cyclicTask1 = new Task({
      base: taskBase1, // dynamic
      next: 1, // static: auto-filled by GelatoCore upon cycle creation
      cycle: [taskBase1, taskBase2], // static: auto-filled by GelatoCore upon cycle creation
    });
    // Always auto-submitted by GelatoCore after cyclicTask1
    cyclicTask2 = new Task({
      base: taskBase2, // dynamic
<<<<<<< HEAD
      next: 2, // static: auto-filled by GelatoCore
=======
      next: 2, // static: auto-filled by GelatoCore upon cycle creation
>>>>>>> 788fbfac
      cycle: [taskBase1, taskBase2], // static
    });

    // TaskReceipt: Task
    interceptTaskReceiptAsObj = new TaskReceipt({
      userProxy: userProxyAddress,
      task: interceptTask,
    });
    interceptTaskReceiptAsArray = convertTaskReceiptObjToArray(
      interceptTaskReceiptAsObj
    );

    // TaskReceipt: CyclicTask-1
    cyclicTask1ReceiptAsObj = new TaskReceipt({
      userProxy: userProxyAddress,
      task: cyclicTask1,
    });

    cyclicTask1ReceiptAsArray = convertTaskReceiptObjToArray(
      cyclicTask1ReceiptAsObj
    );

    // TaskReceipt: CyclicTask-2
    cyclicTask2ReceiptAsObj = new TaskReceipt({
      userProxy: userProxyAddress,
      task: cyclicTask2,
    });
    cyclicTask2ReceiptAsArray = convertTaskReceiptObjToArray(
      cyclicTask2ReceiptAsObj
    );
  });

  it("Should allow to enter an Arbitrary Task Cycle upon creating a GelatoUserProxy", async function () {
    // console.log("\n INIT \n");

    // CreateTwo userProxy and submit interceptTask in one tx
    await expect(
      gelatoUserProxyFactory.createTwo(SALT_NONCE, [], [cyclicTask1], false)
    )
      .to.emit(gelatoUserProxyFactory, "LogCreation")
      .withArgs(userAddress, userProxyAddress, 0)
      .and.to.emit(gelatoCore, "LogTaskSubmitted");
    // Doesnt work due to waffle bug
    // .withArgs(interceptTaskReceiptAsObj.id, interceptTaskReceiptHash, interceptTaskReceiptAsArray);

    // GelatoUserProxy Instance to submit interceptant tasks
    gelatoUserProxy = await ethers.getContractAt(
      "GelatoUserProxy",
      userProxyAddress
    );

    // Flag to switch between 2 tasks.
    let cyclicTask1WasSubmitted = true;
<<<<<<< HEAD

    for (let i = 0; i < 10; i++) {
      // Update TaskReceipt.id from currentTaskReceiptId
      currentTaskReceiptId = await gelatoCore.currentTaskReceiptId();
      if (cyclicTask1WasSubmitted) {
        cyclicTask1ReceiptAsObj.id = currentTaskReceiptId;
=======
    let cyclicTask2WasSubmitted = false;
    let interceptTaskWasSubmitted = false;
    let cyclicTask1WasIntercepted = false;
    let cyclicTask2WasIntercepted = false;

    // Init Task Cycle Id: We initiated cycle in createTwo
    currentTaskCycleReceiptId = await gelatoCore.currentTaskReceiptId();

    // CYCLE + INTERCEPTS
    for (let i = 0; i < 20; i++) {
      if (i != 0)
        if (i == 2 || i == 5 || i == 13) {
          // console.log("\n NEW ROUND \n");

          // INTERCEPT TASK SUBMISSION & Execution
          // console.log("\nIntercept");

          // Submit normal interceptTask (ActionDummy-1: true)
          await expect(gelatoUserProxy.submitTask(interceptTask)).to.emit(
            gelatoCore,
            "LogTaskSubmitted"
          );

          // Check currentTaskCycleReceiptId
          expect(await gelatoCore.currentTaskReceiptId()).to.equal(
            currentTaskCycleReceiptId.add(1)
          );

          // Update InterceptTaskReceipt.id
          interceptTaskReceiptAsObj.id = await gelatoCore.currentTaskReceiptId();
          interceptTaskReceiptAsArray = convertTaskReceiptObjToArray(
            interceptTaskReceiptAsObj
          );

          // console.log("\n InterceptTask id: " + interceptTaskReceiptAsObj.id);

          // InterceptTaskReceipt event submission check
          const fetchedTaskReceiptAsArray = await run("fetchTaskReceipt", {
            taskreceiptid: interceptTaskReceiptAsObj.id.toString(),
            contractaddress: gelatoCore.address,
            array: true,
          });
          expect(
            nestedArraysAreEqual(
              fetchedTaskReceiptAsArray,
              interceptTaskReceiptAsArray
            )
          ).to.be.true;

          // InterceptTaskReceiptHash Check
          interceptTaskReceiptHash = await gelatoCore.hashTaskReceipt(
            interceptTaskReceiptAsObj
          );
          // console.log("InterceptTask Hash: " + interceptTaskReceiptHash + "\n");

          // gelatoCore.taskReceiptHash: Task
          expect(
            await gelatoCore.taskReceiptHash(interceptTaskReceiptAsObj.id)
          ).to.be.equal(interceptTaskReceiptHash);

          // INTERCEPT Execution
          // canExec
          expect(
            await gelatoCore
              .connect(executor)
              .canExec(
                interceptTaskReceiptAsObj,
                gelatoMaxGas,
                GELATO_GAS_PRICE
              )
          ).to.be.equal("OK");

          // Exec ActionDummyTask- and expect NO TASK to be auto-submitted
          await expect(
            gelatoCore.connect(executor).exec(interceptTaskReceiptAsObj, {
              gasPrice: GELATO_GAS_PRICE,
              gasLimit: gelatoMaxGas,
            })
          )
            .to.emit(actionDummy, "LogAction")
            .withArgs(true)
            .and.to.emit(gelatoCore, "LogExecSuccess")
            .and.not.to.emit(gelatoCore, "LogTaskSubmitted");

          // Expect currentTaskReceiptId to have no increment
          expect(await gelatoCore.currentTaskReceiptId()).to.equal(
            interceptTaskReceiptAsObj.id
          );

          // Expect interceptTaskReceiptHash to have been cleared
          expect(
            await gelatoCore.taskReceiptHash(interceptTaskReceiptAsObj.id)
          ).to.be.equal(constants.HashZero);

          // Update Task Submission tracking
          interceptTaskWasSubmitted = true;
          if (cyclicTask1WasSubmitted) cyclicTask1WasIntercepted = true;
          else if (cyclicTask2WasSubmitted) cyclicTask2WasIntercepted = true;
          cyclicTask1WasSubmitted = false;
          cyclicTask2WasSubmitted = false;
        }

      // 🚲  CYCLE 🚲

      // Cyclic Task Updates & Checks
      if (cyclicTask1WasSubmitted || cyclicTask1WasIntercepted) {
        // Update CyclicTask1 Id
        cyclicTask1ReceiptAsObj.id = currentTaskCycleReceiptId;
>>>>>>> 788fbfac
        cyclicTask1ReceiptAsArray = convertTaskReceiptObjToArray(
          cyclicTask1ReceiptAsObj
        );

        // console.log("\n CyclicTask1 id: " + cyclicTask1ReceiptAsObj.id);

        // Event TaskReceipt Emission Check: CyclicTask1
        // Fetch the TaskReceipt of the last submitted Task and compare
        //  with our locally constructed TaskReceipt copy
        const fetchedCyclicTask1ReceiptAsArray = await run("fetchTaskReceipt", {
          taskreceiptid: cyclicTask1ReceiptAsObj.id.toString(),
          contractaddress: gelatoCore.address,
          array: true,
        });
        expect(
          nestedArraysAreEqual(
            fetchedCyclicTask1ReceiptAsArray,
            cyclicTask1ReceiptAsArray
          )
        ).to.be.true;

        // HASH CHECK: CylicTask1
        // TaskReceiptHash: CyclicTask1
        cyclicTask1ReceiptHash = await gelatoCore.hashTaskReceipt(
          cyclicTask1ReceiptAsObj
        );
        // gelatoCore.taskReceiptHash: cyclicTask-1
        expect(
          await gelatoCore.taskReceiptHash(cyclicTask1ReceiptAsObj.id)
        ).to.be.equal(cyclicTask1ReceiptHash);

        // console.log("CyclicTask1 Hash: " + cyclicTask1ReceiptHash + "\n");
      } else if (cyclicTask2WasSubmitted || cyclicTask2WasIntercepted) {
        // Update CyclicTask2 Id
        cyclicTask2ReceiptAsObj.id = currentTaskCycleReceiptId;
        cyclicTask2ReceiptAsArray = convertTaskReceiptObjToArray(
          cyclicTask2ReceiptAsObj
        );

        // console.log("\n CyclicTask2 id: " + cyclicTask2ReceiptAsObj.id);

        // Event TaskReceipt Emission Check: CyclicTask2
        const fetchedCyclicTask2ReceiptAsArray = await run("fetchTaskReceipt", {
          taskreceiptid: cyclicTask2ReceiptAsObj.id.toString(),
          contractaddress: gelatoCore.address,
          array: true,
        });
        expect(
          nestedArraysAreEqual(
            fetchedCyclicTask2ReceiptAsArray,
            cyclicTask2ReceiptAsArray
          )
        ).to.be.true;

        // HASH CHECK: CylicTask2
        // TaskReceiptHash: CyclicTask2
        cyclicTask2ReceiptHash = await gelatoCore.hashTaskReceipt(
          cyclicTask2ReceiptAsObj
        );
        // gelatoCore.taskReceiptHash: cyclicTask-2
        expect(
          await gelatoCore.taskReceiptHash(cyclicTask2ReceiptAsObj.id)
        ).to.be.equal(cyclicTask2ReceiptHash);

        // console.log("CyclicTask2 Hash: " + cyclicTask2ReceiptHash + "\n");
      }

      // CYCLE EXEXECUTION + AUTO-SUBMISSION
      // canExec
      expect(
        await gelatoCore
          .connect(executor)
          .canExec(
            cyclicTask1WasSubmitted || cyclicTask1WasIntercepted
              ? cyclicTask1ReceiptAsObj
              : cyclicTask2ReceiptAsObj,
            gelatoMaxGas,
            GELATO_GAS_PRICE
          )
      ).to.be.equal("OK");

      // Exec ActionDummyTask-X and expect ActionDummyTask-Y to be automitically submitted
      await expect(
        gelatoCore
          .connect(executor)
          .exec(
            cyclicTask1WasSubmitted || cyclicTask1WasIntercepted
              ? cyclicTask1ReceiptAsObj
              : cyclicTask2ReceiptAsObj,
            {
              gasPrice: GELATO_GAS_PRICE,
              gasLimit: gelatoMaxGas,
            }
          )
      )
        .to.emit(actionDummy, "LogAction")
        .withArgs(
          cyclicTask1WasSubmitted || cyclicTask1WasIntercepted ? true : false
        )
        .and.to.emit(gelatoCore, "LogExecSuccess")
        .and.to.emit(gelatoCore, "LogTaskSubmitted");

      // Expect executed cyclic TaskReceiptHash to have been cleared
      expect(
        await gelatoCore.taskReceiptHash(
          cyclicTask1WasSubmitted
            ? cyclicTask1ReceiptAsObj.id
            : cyclicTask2ReceiptAsObj.id
        )
      ).to.be.equal(constants.HashZero);

      // check currentTaskCycleReceiptId
      // Check If Interception took place
      const intercepted =
        cyclicTask1WasIntercepted || cyclicTask2WasIntercepted ? true : false;
      let expectedId = currentTaskCycleReceiptId.add(1);
      expectedId = intercepted ? expectedId.add(1) : expectedId;
      expect(await gelatoCore.currentTaskReceiptId()).to.equal(expectedId);

      // Update TaskReceipt.id from currentTaskCycleReceiptId
      currentTaskCycleReceiptId = await gelatoCore.currentTaskReceiptId();

      // RESET: cyclicTask1WasSubmitted => false because now cyclicTask2 was submitted
      if (cyclicTask1WasSubmitted) {
        cyclicTask1WasSubmitted = false;
        cyclicTask1WasIntercepted = false;
        cyclicTask2WasSubmitted = true;
      } else if (cyclicTask2WasSubmitted) {
        cyclicTask2WasSubmitted = false;
        cyclicTask2WasIntercepted = false;
        cyclicTask1WasSubmitted = true;
      } else if (interceptTaskWasSubmitted) {
        interceptTaskWasSubmitted = false;
        if (cyclicTask1WasIntercepted) {
          cyclicTask1WasSubmitted = false;
          cyclicTask1WasIntercepted = false;
          cyclicTask2WasSubmitted = true;
        } else if (cyclicTask2WasIntercepted) {
          cyclicTask2WasSubmitted = false;
          cyclicTask2WasIntercepted = false;
          cyclicTask1WasSubmitted = true;
        }
      }
    }
  });

  // describe("Advanced Task Cycle Test Cases", function () {});
});<|MERGE_RESOLUTION|>--- conflicted
+++ resolved
@@ -215,11 +215,7 @@
     // Always auto-submitted by GelatoCore after cyclicTask1
     cyclicTask2 = new Task({
       base: taskBase2, // dynamic
-<<<<<<< HEAD
-      next: 2, // static: auto-filled by GelatoCore
-=======
       next: 2, // static: auto-filled by GelatoCore upon cycle creation
->>>>>>> 788fbfac
       cycle: [taskBase1, taskBase2], // static
     });
 
@@ -273,14 +269,6 @@
 
     // Flag to switch between 2 tasks.
     let cyclicTask1WasSubmitted = true;
-<<<<<<< HEAD
-
-    for (let i = 0; i < 10; i++) {
-      // Update TaskReceipt.id from currentTaskReceiptId
-      currentTaskReceiptId = await gelatoCore.currentTaskReceiptId();
-      if (cyclicTask1WasSubmitted) {
-        cyclicTask1ReceiptAsObj.id = currentTaskReceiptId;
-=======
     let cyclicTask2WasSubmitted = false;
     let interceptTaskWasSubmitted = false;
     let cyclicTask1WasIntercepted = false;
@@ -389,7 +377,6 @@
       if (cyclicTask1WasSubmitted || cyclicTask1WasIntercepted) {
         // Update CyclicTask1 Id
         cyclicTask1ReceiptAsObj.id = currentTaskCycleReceiptId;
->>>>>>> 788fbfac
         cyclicTask1ReceiptAsArray = convertTaskReceiptObjToArray(
           cyclicTask1ReceiptAsObj
         );
