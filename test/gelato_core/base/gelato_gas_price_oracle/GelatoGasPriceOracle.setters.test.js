--- conflicted
+++ resolved
@@ -58,34 +58,21 @@
   describe("GelatoCore.GelatoGasPriceOracle.setOracle", function () {
     it("Should let the owner setOracle", async function () {
       // oracle
-      expect(await gelatoGasPriceOracle.oracle()).to.be.equal(
-        ownerAddress
-      );
+      expect(await gelatoGasPriceOracle.oracle()).to.be.equal(ownerAddress);
 
-<<<<<<< HEAD
       // setOracle()
       await expect(gelatoGasPriceOracle.setOracle(oracleAddress))
-        .to.emit(gelatoGasPriceOracle, "LogSetOracle")
+        .to.emit(gelatoGasPriceOracle, "LogOracleSet")
         .withArgs(ownerAddress, oracleAddress);
-=======
-      // setOracleAdmin()
-      await expect(gelatoGasPriceOracle.setOracleAdmin(oracleAdminAddress))
-        .to.emit(gelatoGasPriceOracle, "LogOracleAdminSet")
-        .withArgs(ownerAddress, oracleAdminAddress);
->>>>>>> 7ae0979e
 
       // oracle
-      expect(await gelatoGasPriceOracle.oracle()).to.be.equal(
-        oracleAddress
-      );
+      expect(await gelatoGasPriceOracle.oracle()).to.be.equal(oracleAddress);
     });
 
     it("Should NOT let non-Owners setOracle", async function () {
       // setOracle: revert
       await expect(
-        gelatoGasPriceOracle
-          .connect(randomGuy)
-          .setOracle(oracleAddress)
+        gelatoGasPriceOracle.connect(randomGuy).setOracle(oracleAddress)
       ).to.be.revertedWith("Ownable: caller is not the owner");
 
       // setOracle
@@ -93,9 +80,7 @@
 
       // setOracle: revert
       await expect(
-        gelatoGasPriceOracle
-          .connect(oracle)
-          .setOracle(randomGuyAddress)
+        gelatoGasPriceOracle.connect(oracle).setOracle(randomGuyAddress)
       ).to.be.revertedWith("Ownable: caller is not the owner");
     });
   });
@@ -154,9 +139,7 @@
 
       // setGasPrice()
       await expect(
-        gelatoGasPriceOracle
-          .connect(oracle)
-          .setGasPrice(newGasPrice.add(69420))
+        gelatoGasPriceOracle.connect(oracle).setGasPrice(newGasPrice.add(69420))
       )
         .to.emit(gelatoGasPriceOracle, "LogGasPriceSet")
         .withArgs(newGasPrice, newGasPrice.add(69420));
