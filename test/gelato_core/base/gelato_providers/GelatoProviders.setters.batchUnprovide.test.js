// running `npx buidler test` automatically makes use of buidler-waffle plugin
// => only dependency we need is "chai"
import { expect } from "chai";

import initialState from "./GelatoProviders.initialState";

describe("GelatoCore - GelatoProviders - Setters: BATCH UNPROVIDE", function () {
  // We define the ContractFactory and Address variables here and assign them in
  // a beforeEach hook.
  let GelatoCore;

  let ConditionFactory;
  let ActionFactory;
  let OtherActionFactory;

  let GelatoUserProxyFactoryFactory;

  let ProviderModuleFactory;
  let OtherProviderModuleFactory;

  let gelatoCore;

  let condition;
  let action;
  let otherAction;
  let actionStruct;
  let otherActionStruct;
  const gasPriceCeil = utils.parseUnits("20", "gwei");

  let iceCream;
  let otherIceCream;
<<<<<<< HEAD
=======

  let gelatoUserProxyFactory;
>>>>>>> 3a6287d5

  let providerModule;
  let otherProviderModule;

  let provider;
  let executor;
  let providerAddress;
  let executorAddress;

  beforeEach(async function () {
    // Get the ContractFactory, contract instance, and Signers here.
    GelatoCore = await ethers.getContractFactory("GelatoCore");

    ConditionFactory = await ethers.getContractFactory("MockConditionDummy");
    ActionFactory = await ethers.getContractFactory("MockActionDummy");
    OtherActionFactory = await ethers.getContractFactory("MockActionDummy");

    GelatoUserProxyFactoryFactory = await ethers.getContractFactory(
      "GelatoUserProxyFactory"
    );

    ProviderModuleFactory = await ethers.getContractFactory(
      "ProviderModuleGelatoUserProxy"
    );
    OtherProviderModuleFactory = await ethers.getContractFactory(
      "ProviderModuleGnosisSafeProxy"
    );

    gelatoCore = await GelatoCore.deploy();

    condition = await ConditionFactory.deploy();
    action = await ActionFactory.deploy();
    otherAction = await OtherActionFactory.deploy();

    gelatoUserProxyFactory = await GelatoUserProxyFactoryFactory.deploy(
      gelatoCore.address
    );

    providerModule = await ProviderModuleFactory.deploy(gelatoUserProxyFactory.address); // hashes
    otherProviderModule = await OtherProviderModuleFactory.deploy(
      [constants.HashZero], // hashes
      [constants.AddressZero], // masterCopies
      gelatoCore.address
    );

    await gelatoCore.deployed();

    await condition.deployed();
    await action.deployed();
    await otherAction.deployed();

    await gelatoUserProxyFactory.deployed();

    await providerModule.deployed();
    await otherProviderModule.deployed();

    [provider, executor] = await ethers.getSigners();
    providerAddress = await provider.getAddress();
    executorAddress = await executor.getAddress();

    // Action
    actionStruct = new Action({
      inst: action.address,
      data: "0xdeadbeef",
      operation: Operation.Delegatecall,
      termsOkCheck: false,
    });
    otherActionStruct = new Action({
      inst: otherAction.address,
      data: "0xdeadbeef",
      operation: Operation.Delegatecall,
      termsOkCheck: true,
    });

    // Condition Action Mix
    iceCream = new IceCream({
      condition: condition.address,
      actions: [actionStruct],
      gasPriceCeil,
    });

    otherIceCream = new IceCream({
      condition: condition.address,
      actions: [actionStruct, otherActionStruct],
      gasPriceCeil,
    });
  });

  // We test different functionality of the contract as normal Mocha tests.

  // removeProviderModules
  describe("GelatoCore.GelatoProviders.batchUnprovide", function () {
    it("Should allow Providers to batchUnprovide", async function () {
      // minExecutorStake needed for providerAssignsExecutor()
      const minExecutorStake = await gelatoCore.minExecutorStake();
      // stakeExecutor()
      await gelatoCore
        .connect(executor)
        .stakeExecutor({ value: minExecutorStake });

      // iceCreamHash
<<<<<<< HEAD
      const iceCreamHash = await gelatoCore.iceCreamHash(
        iceCream.condition,
        iceCream.actions
      );
=======
      const iceCreamHash = await gelatoCore.iceCreamHash(iceCream.condition, iceCream.actions);
>>>>>>> 3a6287d5
      // otherIceCreamHash
      const otherIceCreamHash = await gelatoCore.iceCreamHash(
        otherIceCream.condition,
        otherIceCream.actions
      );

      // batchProvide()
      const providedFunds = utils.bigNumberify(42069);
      await gelatoCore.batchProvide(
        executorAddress,
        [iceCream, otherIceCream],
        [providerModule.address, otherProviderModule.address],
        { value: providedFunds }
      );

      expect(await gelatoCore.isExecutorAssigned(executorAddress)).to.be.true;

      // batchUnprovide revert: Must un-assign executor first
      await expect(
        gelatoCore.batchUnprovide(
          providedFunds,
          [iceCream, otherIceCream],
          [providerModule.address, otherProviderModule.address]
        )
      ).to.be.revertedWith(
        "GelatoProviders.unprovideFunds: Must un-assign executor first"
      );

      // unassign executor
      await gelatoCore.providerAssignsExecutor(constants.AddressZero);

      expect(await gelatoCore.isExecutorAssigned(executorAddress)).to.be.false;

      // batchUnprovide()
      await expect(
        gelatoCore.batchUnprovide(
          providedFunds,
          [iceCream, otherIceCream],
          [providerModule.address, otherProviderModule.address]
        )
      )
        // LogUnprovideFunds
        .to.emit(gelatoCore, "LogUnprovideFunds")
        .withArgs(providerAddress, providedFunds, 0)
        // LogUnprovideIceCream
        .and.to.emit(gelatoCore, "LogUnprovideIceCream")
        .withArgs(providerAddress, iceCreamHash)
        .and.to.emit(gelatoCore, "LogUnprovideIceCream")
        .withArgs(providerAddress, otherIceCreamHash)
        // LogRemoveProviderModule
        .and.to.emit(gelatoCore, "LogRemoveProviderModule")
        .withArgs(providerAddress, providerModule.address)
        .and.to.emit(gelatoCore, "LogRemoveProviderModule")
        .withArgs(providerAddress, otherProviderModule.address);

      // providerFunds
      expect(await gelatoCore.providerFunds(providerAddress)).to.be.equal(
        initialState.providerFunds
      );
      // iceCream
      // iceCreamGasPriceCeil
<<<<<<< HEAD
      expect(
        await gelatoCore.iceCreamGasPriceCeil(providerAddress, iceCreamHash)
      ).to.be.equal(initialState.iceCreamGasPriceCeil);

      // isIceCreamProvided
      expect(
        await gelatoCore.isIceCreamProvided(
          providerAddress,
          condition.address,
          [actionStruct]
        )
=======
      expect(await gelatoCore.iceCreamGasPriceCeil(providerAddress, iceCreamHash)).to.be.equal(
        initialState.iceCreamGasPriceCeil
      );

      // isIceCreamProvided
      expect(
        await gelatoCore.isIceCreamProvided(providerAddress, condition.address, [
          actionStruct,
        ])
>>>>>>> 3a6287d5
      ).to.be.equal("IceCreamNotProvided");

      // otherIceCream
      // iceCreamGasPriceCeil
      expect(
<<<<<<< HEAD
        await gelatoCore.iceCreamGasPriceCeil(
          providerAddress,
          otherIceCreamHash
        )
=======
        await gelatoCore.iceCreamGasPriceCeil(providerAddress, otherIceCreamHash)
>>>>>>> 3a6287d5
      ).to.be.equal(initialState.iceCreamGasPriceCeil);

      // isIceCreamProvided
      expect(
<<<<<<< HEAD
        await gelatoCore.isIceCreamProvided(
          providerAddress,
          condition.address,
          [actionStruct, otherActionStruct]
        )
=======
        await gelatoCore.isIceCreamProvided(providerAddress, condition.address, [
          actionStruct,
          otherActionStruct,
        ])
>>>>>>> 3a6287d5
      ).to.be.equal("IceCreamNotProvided");

      // providerModule: isModuleProvided
      expect(
        await gelatoCore.isModuleProvided(
          providerAddress,
          providerModule.address
        )
      ).to.be.false;

      // otherProviderModule: isModuleProvided
      expect(
        await gelatoCore.isModuleProvided(
          providerAddress,
          otherProviderModule.address
        )
      ).to.be.false;

      // numOfProviderModules
      expect(
        await gelatoCore.numOfProviderModules(providerAddress)
      ).to.be.equal(initialState.numOfProviderModules);

      // providerModules
      expect(
        (await gelatoCore.providerModules(providerAddress)).length
      ).to.be.equal(0);
    });
  });
});<|MERGE_RESOLUTION|>--- conflicted
+++ resolved
@@ -29,11 +29,8 @@
 
   let iceCream;
   let otherIceCream;
-<<<<<<< HEAD
-=======
 
   let gelatoUserProxyFactory;
->>>>>>> 3a6287d5
 
   let providerModule;
   let otherProviderModule;
@@ -72,7 +69,9 @@
       gelatoCore.address
     );
 
-    providerModule = await ProviderModuleFactory.deploy(gelatoUserProxyFactory.address); // hashes
+    providerModule = await ProviderModuleFactory.deploy(
+      gelatoUserProxyFactory.address
+    ); // hashes
     otherProviderModule = await OtherProviderModuleFactory.deploy(
       [constants.HashZero], // hashes
       [constants.AddressZero], // masterCopies
@@ -135,14 +134,10 @@
         .stakeExecutor({ value: minExecutorStake });
 
       // iceCreamHash
-<<<<<<< HEAD
       const iceCreamHash = await gelatoCore.iceCreamHash(
         iceCream.condition,
         iceCream.actions
       );
-=======
-      const iceCreamHash = await gelatoCore.iceCreamHash(iceCream.condition, iceCream.actions);
->>>>>>> 3a6287d5
       // otherIceCreamHash
       const otherIceCreamHash = await gelatoCore.iceCreamHash(
         otherIceCream.condition,
@@ -204,7 +199,6 @@
       );
       // iceCream
       // iceCreamGasPriceCeil
-<<<<<<< HEAD
       expect(
         await gelatoCore.iceCreamGasPriceCeil(providerAddress, iceCreamHash)
       ).to.be.equal(initialState.iceCreamGasPriceCeil);
@@ -216,46 +210,24 @@
           condition.address,
           [actionStruct]
         )
-=======
-      expect(await gelatoCore.iceCreamGasPriceCeil(providerAddress, iceCreamHash)).to.be.equal(
-        initialState.iceCreamGasPriceCeil
-      );
-
-      // isIceCreamProvided
-      expect(
-        await gelatoCore.isIceCreamProvided(providerAddress, condition.address, [
-          actionStruct,
-        ])
->>>>>>> 3a6287d5
       ).to.be.equal("IceCreamNotProvided");
 
       // otherIceCream
       // iceCreamGasPriceCeil
       expect(
-<<<<<<< HEAD
         await gelatoCore.iceCreamGasPriceCeil(
           providerAddress,
           otherIceCreamHash
         )
-=======
-        await gelatoCore.iceCreamGasPriceCeil(providerAddress, otherIceCreamHash)
->>>>>>> 3a6287d5
       ).to.be.equal(initialState.iceCreamGasPriceCeil);
 
       // isIceCreamProvided
       expect(
-<<<<<<< HEAD
         await gelatoCore.isIceCreamProvided(
           providerAddress,
           condition.address,
           [actionStruct, otherActionStruct]
         )
-=======
-        await gelatoCore.isIceCreamProvided(providerAddress, condition.address, [
-          actionStruct,
-          otherActionStruct,
-        ])
->>>>>>> 3a6287d5
       ).to.be.equal("IceCreamNotProvided");
 
       // providerModule: isModuleProvided
