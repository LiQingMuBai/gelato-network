--- conflicted
+++ resolved
@@ -24,11 +24,7 @@
   urlDevelopment = "localhost",
   portDevelopment = 8545,
   solcUseDocker = false,
-<<<<<<< HEAD
-  solcVersion = '0.4.2',
-=======
   solcVersion = "0.4.25",
->>>>>>> d592639a
   // Just a temporal flag to support truffle 4 config
   compatibilityTruffle4 = false,
   debug = () => {}
@@ -126,28 +122,12 @@
   };
 
   if (compatibilityTruffle4) {
-<<<<<<< HEAD
-    console.log("Compiling with Truffle 4")
-    debug('Truffle 4')
-=======
     debug("Truffle 4");
->>>>>>> d592639a
     // Truffle 4
     truffleConfig.solc = {
       optimizer: {
         enabled: optimizedEnabled
       }
-<<<<<<< HEAD
-    }
-    truffleConfig.compilers = {
-      solc: {
-        version: "0.5.10",
-      }
-    }
-  } else {
-    console.log("Compiling with Truffle 5")
-    debug('Truffle 5 - solidity: %s, useDocker: %s', solcVersion, solcUseDocker)
-=======
     };
   } else {
     debug(
@@ -155,7 +135,6 @@
       solcVersion,
       solcUseDocker
     );
->>>>>>> d592639a
     // Truffle 5
     truffleConfig.compilers = {
       solc: {
