checks:
  - name: eth-gas-reporter/codechecks
settings:
  branches:
<<<<<<< HEAD
    - core-refactor 
=======
    - core-refactor
>>>>>>> 97d5dd11
<|MERGE_RESOLUTION|>--- conflicted
+++ resolved
@@ -2,8 +2,4 @@
   - name: eth-gas-reporter/codechecks
 settings:
   branches:
-<<<<<<< HEAD
-    - core-refactor 
-=======
-    - core-refactor
->>>>>>> 97d5dd11
+    - core-refactor