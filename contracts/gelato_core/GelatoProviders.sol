pragma solidity ^0.6.6;
pragma experimental ABIEncoderV2;

import { IGelatoProviders } from "./interfaces/IGelatoProviders.sol";
import { GelatoSysAdmin } from "./GelatoSysAdmin.sol";
import { Address } from "../external/Address.sol";
import { SafeMath } from "../external/SafeMath.sol";
import { Math } from "../external/Math.sol";
import { IGelatoProviderModule } from "./interfaces/IGelatoProviderModule.sol";
import { ProviderModuleSet } from "../libraries/ProviderModuleSet.sol";
import { Action, Operation, ExecClaim } from "./interfaces/IGelatoCore.sol";
import { GelatoString } from "../libraries/GelatoString.sol";
import { IGelatoCondition } from "../gelato_conditions/IGelatoCondition.sol";

/// @title GelatoProviders
/// @notice Provider Management API - Whitelist IceCreams
/// @dev Find all NatSpecs inside IGelatoProviders
abstract contract GelatoProviders is IGelatoProviders, GelatoSysAdmin {

    using Address for address payable;  /// for sendValue method
    using ProviderModuleSet for ProviderModuleSet.Set;
    using SafeMath for uint256;
    using GelatoString for string;

    // This is only for internal use by iceCreamHash()
    struct NoDataAction {
        address inst;
        Operation operation;
        bool termsOkCheck;
        bool value;
    }

    uint256 public constant override NO_CEIL = 2**256 - 1;  // MaxUint256

    mapping(address => uint256) public override providerFunds;
    mapping(address => uint256) public override executorStake;
    mapping(address => address) public override executorByProvider;
    mapping(address => uint256) public override executorProvidersCount;
    // The Condition-Actions-Combo Gas-Price-Ceil => iceCreamGasPriceCeil
    mapping(address => mapping(bytes32 => uint256)) public override iceCreamGasPriceCeil;
    mapping(address => ProviderModuleSet.Set) internal _providerModules;

    // GelatoCore: mintExecClaim/collectExecClaimRent Gate
    function isIceCreamProvided(
        address _provider,
        IGelatoCondition _condition,
        Action[] memory _actions
    )
        public
        view
        override
        returns(string memory)
    {
        bytes32 iceCreamHash = iceCreamHash(_condition, _actions);
        if (iceCreamGasPriceCeil[_provider][iceCreamHash] == 0) return "IceCreamNotProvided";
        return OK;
    }

    // IGelatoProviderModule: GelatoCore mintExecClaim/canExec Gate
    function providerModuleChecks(ExecClaim memory _ec)
        public
        view
        override
        returns(string memory)
    {
        if (!isModuleProvided(_ec.task.provider.addr, _ec.task.provider.module))
            return "InvalidProviderModule";

        IGelatoProviderModule providerModule = IGelatoProviderModule(
            _ec.task.provider.module
        );

        try providerModule.isProvided(_ec) returns(string memory res) {
            return res;
        } catch {
            return "GelatoProviders.providerModuleChecks";
        }
    }

    // GelatoCore: combined mintExecClaim Gate
    function isExecClaimProvided(ExecClaim memory _ec)
        public
        view
        override
        returns(string memory res)
    {
        res = isIceCreamProvided(_ec.task.provider.addr, _ec.task.condition.inst, _ec.task.actions);
        if (res.startsWithOk()) return providerModuleChecks(_ec);
    }

    // GelatoCore canExec Gate
    function providerCanExec(ExecClaim memory _ec, uint256 _gelatoGasPrice)
        public
        view
        override
        returns(string memory)
    {
        // Will only return if a) action is not whitelisted & b) gelatoGasPrice is higher than gasPriceCeiling
        bytes32 iceCreamHash = iceCreamHash(_ec.task.condition.inst, _ec.task.actions);
        if (_gelatoGasPrice > iceCreamGasPriceCeil[_ec.task.provider.addr][iceCreamHash])
            return "iceCreamGasPriceCeil-OR-notProvided";
        return providerModuleChecks(_ec);
    }

    // Provider Funding
    function provideFunds(address _provider) public payable override {
        require(msg.value > 0, "GelatoProviders.provideFunds: zero value");
        uint256 newProviderFunds = providerFunds[_provider].add(msg.value);
        emit LogProvideFunds(_provider, msg.value, newProviderFunds);
        providerFunds[_provider] = newProviderFunds;
    }

    // @dev change to withdraw funds
    function unprovideFunds(uint256 _withdrawAmount)
        public
        override
        returns(uint256 realWithdrawAmount)
    {
        uint256 previousProviderFunds = providerFunds[msg.sender];
        realWithdrawAmount = Math.min(_withdrawAmount, previousProviderFunds);
        uint256 newProviderFunds = previousProviderFunds - realWithdrawAmount;

        // Effects
        providerFunds[msg.sender] = newProviderFunds;

        // Interaction
        msg.sender.sendValue(realWithdrawAmount);

        emit LogUnprovideFunds(msg.sender, realWithdrawAmount, newProviderFunds);
    }

    // Called by Providers
    function providerAssignsExecutor(address _newExecutor) public override {
        address currentExecutor = executorByProvider[msg.sender];

        // CHECKS
        require(
            currentExecutor != _newExecutor,
            "GelatoProviders.providerAssignsExecutor: already assigned."
        );
        if (_newExecutor != address(0)) {
            require(
                isExecutorMinStaked(_newExecutor),
                "GelatoProviders.providerAssignsExecutor: isExecutorMinStaked()"
            );
        }

        // EFFECTS: Provider reassigns from currentExecutor to newExecutor (or no executor)
        if (currentExecutor != address(0)) executorProvidersCount[currentExecutor]--;
        executorByProvider[msg.sender] = _newExecutor;
        if (_newExecutor != address(0)) executorProvidersCount[_newExecutor]++;

        emit LogProviderAssignsExecutor(msg.sender, currentExecutor, _newExecutor);
    }

    // Called by Executors
    function executorAssignsExecutor(address _provider, address _newExecutor) public override {
        address currentExecutor = executorByProvider[_provider];

        // CHECKS
        require(
            currentExecutor == msg.sender,
            "GelatoProviders.executorAssignsExecutor: msg.sender is not assigned executor"
        );
        require(
            currentExecutor != _newExecutor,
            "GelatoProviders.executorAssignsExecutor: already assigned."
        );
        // Checks at the same time if _nexExecutor != address(0)
        require(
            isExecutorMinStaked(_newExecutor),
            "GelatoProviders.executorAssignsExecutor: isExecutorMinStaked()"
        );

        // EFFECTS: currentExecutor reassigns to newExecutor
        executorProvidersCount[currentExecutor]--;
        executorByProvider[_provider] = _newExecutor;
        executorProvidersCount[_newExecutor]++;

        emit LogExecutorAssignsExecutor(_provider, currentExecutor, _newExecutor);
    }

    // (Un-)provide Condition Action Combos at different Gas Price Ceils
    function provideIceCreams(IceCream[] memory _IceCreams) public override {
        for (uint i; i < _IceCreams.length; i++) {
            if (_IceCreams[i].gasPriceCeil == 0) _IceCreams[i].gasPriceCeil = NO_CEIL;
            bytes32 iceCreamHash = iceCreamHash(_IceCreams[i].condition, _IceCreams[i].actions);
            setIceCreamGasPriceCeil(iceCreamHash, _IceCreams[i].gasPriceCeil);
            emit LogProvideIceCream(msg.sender, iceCreamHash);
        }
    }

    function unprovideIceCreams(IceCream[] memory _IceCreams) public override {
        for (uint i; i < _IceCreams.length; i++) {
            bytes32 iceCreamHash = iceCreamHash(_IceCreams[i].condition, _IceCreams[i].actions);
            require(
                iceCreamGasPriceCeil[msg.sender][iceCreamHash] != 0,
                "GelatoProviders.unprovideIceCreams: redundant"
            );
            delete iceCreamGasPriceCeil[msg.sender][iceCreamHash];
            emit LogUnprovideIceCream(msg.sender, iceCreamHash);
        }
    }

    function setIceCreamGasPriceCeil(bytes32 _iceCreamHash, uint256 _gasPriceCeil) public override {
            uint256 currentIceCreamGasPriceCeil = iceCreamGasPriceCeil[msg.sender][_iceCreamHash];
            require(
                currentIceCreamGasPriceCeil != _gasPriceCeil,
                "GelatoProviders.setIceCreamGasPriceCeil: redundant"
            );
            iceCreamGasPriceCeil[msg.sender][_iceCreamHash] = _gasPriceCeil;
            emit LogSetIceCreamGasPriceCeil(
                msg.sender,
                _iceCreamHash,
                currentIceCreamGasPriceCeil,
                _gasPriceCeil
            );
    }

    // Provider Module
    function addProviderModules(IGelatoProviderModule[] memory _modules) public override {
        for (uint i; i < _modules.length; i++) {
            require(
                !isModuleProvided(msg.sender, _modules[i]),
                "GelatoProviders.addProviderModules: redundant"
            );
            _providerModules[msg.sender].add(_modules[i]);
            emit LogAddProviderModule(msg.sender, _modules[i]);
        }
    }

    function removeProviderModules(IGelatoProviderModule[] memory _modules) public override {
        for (uint i; i < _modules.length; i++) {
            require(
                isModuleProvided(msg.sender, _modules[i]),
                "GelatoProviders.removeProviderModules: redundant"
            );
            _providerModules[msg.sender].remove(_modules[i]);
            emit LogRemoveProviderModule(msg.sender, _modules[i]);
        }
    }

    // Batch (un-)provide
    function batchProvide(
        address _executor,
        IceCream[] memory _IceCreams,
        IGelatoProviderModule[] memory _modules
    )
        public
        payable
        override
    {
        if (msg.value != 0) provideFunds(msg.sender);
        if (_executor != address(0)) providerAssignsExecutor(_executor);
        provideIceCreams(_IceCreams);
        addProviderModules(_modules);
    }

    function batchUnprovide(
        uint256 _withdrawAmount,
        IceCream[] memory _IceCreams,
        IGelatoProviderModule[] memory _modules
    )
        public
        override
    {
        if (_withdrawAmount != 0) unprovideFunds(_withdrawAmount);
        unprovideIceCreams(_IceCreams);
        removeProviderModules(_modules);
    }

    // Provider Liquidity
    function minExecProviderFunds(uint256 _gelatoMaxGas, uint256 _gelatoGasPrice)
        public
        view
        override
        returns(uint256)
    {
        uint256 maxExecTxCost = (EXEC_TX_OVERHEAD + _gelatoMaxGas) * _gelatoGasPrice;
        return maxExecTxCost + (maxExecTxCost * totalSuccessShare) / 100;
    }

    function isProviderLiquid(
        address _provider,
        uint256 _gelatoMaxGas,
        uint256 _gelatoGasPrice
    )
        public
        view
        override
        returns(bool)
    {
        return minExecProviderFunds(_gelatoMaxGas, _gelatoGasPrice) <= providerFunds[_provider];
    }

    // An Executor qualifies and remains registered for as long as he has minExecutorStake
    function isExecutorMinStaked(address _executor) public view override returns(bool) {
        return executorStake[_executor] >= minExecutorStake;
    }

    // Providers' Executor Assignment
    function isExecutorAssigned(address _executor) public view override returns(bool) {
        return executorProvidersCount[_executor] != 0;
    }

    // Helper fn that can also be called to query iceCreamHash off-chain
    function iceCreamHash(IGelatoCondition _condition, Action[] memory _actions)
        public
        view
        override
        returns(bytes32)
    {
        NoDataAction[] memory noDataActions = new NoDataAction[](_actions.length);
        for (uint i = 0; i < _actions.length; i++) {
            NoDataAction memory noDataAction = NoDataAction({
                inst: _actions[i].inst,
                operation: _actions[i].operation,
                termsOkCheck: _actions[i].termsOkCheck,
                value: _actions[i].value == 0 ? false : true
            });
            noDataActions[i] = noDataAction;
        }
        return keccak256(abi.encode(_condition, noDataActions));
    }

    // Providers' Module Getters
    function isModuleProvided(address _provider, IGelatoProviderModule _module)
        public
        view
        override
        returns(bool)
    {
        return _providerModules[_provider].contains(_module);
    }

<<<<<<< HEAD

=======
>>>>>>> 7a200d98
    function providerModules(address _provider)
        external
        view
        override
        returns(IGelatoProviderModule[] memory)
    {
        return _providerModules[_provider].enumerate();
    }
}<|MERGE_RESOLUTION|>--- conflicted
+++ resolved
@@ -333,10 +333,6 @@
         return _providerModules[_provider].contains(_module);
     }
 
-<<<<<<< HEAD
-
-=======
->>>>>>> 7a200d98
     function providerModules(address _provider)
         external
         view
