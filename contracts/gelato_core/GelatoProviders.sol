--- conflicted
+++ resolved
@@ -212,11 +212,6 @@
             require(
                 currentIceCreamGasPriceCeil != _gasPriceCeil,
                 "GelatoProviders.setIceCreamGasPriceCeil: redundant"
-<<<<<<< HEAD
-            );
-            iceCreamGasPriceCeil[msg.sender][_iceCreamHash] = _gasPriceCeil;
-            emit LogSetIceCreamGasPriceCeil(msg.sender, _iceCreamHash, currentIceCreamGasPriceCeil, _gasPriceCeil);
-=======
             );
             iceCreamGasPriceCeil[msg.sender][_iceCreamHash] = _gasPriceCeil;
             emit LogSetIceCreamGasPriceCeil(
@@ -225,7 +220,6 @@
                 currentIceCreamGasPriceCeil,
                 _gasPriceCeil
             );
->>>>>>> 3a6287d5
     }
 
     // Provider Module
