pragma solidity ^0.6.4;
pragma experimental ABIEncoderV2;

import { IGelatoProviders } from "./interfaces/IGelatoProviders.sol";
import { GelatoSysAdmin } from "./GelatoSysAdmin.sol";
import { Address } from "../external/Address.sol";
import { SafeMath } from "../external/SafeMath.sol";
<<<<<<< HEAD
import { Math } from "../external/Math.sol";
=======
import { GelatoString } from "../libraries/GelatoString.sol";
>>>>>>> bab3eea2
import { IGelatoProviderModule } from "./interfaces/IGelatoProviderModule.sol";
import { EnumerableAddressSet } from "../external/EnumerableAddressSet.sol";
import { EnumerableWordSet } from "../external/EnumerableWordSet.sol";
import { ExecClaim } from "./interfaces/IGelatoCore.sol";
import { GelatoString } from "../libraries/GelatoString.sol";


/// @title GelatoProviders
/// @notice APIs for GelatoCore Owner and execClaimTenancy
/// @dev Find all NatSpecs inside IGelatoCoreAccounting
abstract contract GelatoProviders is IGelatoProviders, GelatoSysAdmin {

    using Address for address payable;  /// for sendValue method
    using EnumerableAddressSet for EnumerableAddressSet.AddressSet;
    using SafeMath for uint256;
    using GelatoString for string;

    mapping(address => uint256) public override providerFunds;
    mapping(address => mapping(address => bool)) public override isConditionProvided;
    mapping(address => mapping(address => uint256)) public override actionGasPriceCeil;
    mapping(address => address) public override providerExecutor;
    mapping(address => uint256) public override executorProvidersCount;
    mapping(address => mapping(address => bool)) public override isConditionProvided;
    mapping(address => mapping(address => uint256)) public override actionGasPriceCeil;
    uint256 public constant override NO_CEIL = 10**18;
    mapping(address => EnumerableAddressSet.AddressSet) internal _providerModules;

<<<<<<< HEAD
    // Constants
    uint256 public constant actionMaxGasPriceCeil = 1 ether;

    // IGelatoProviderModule: Gelato Minting Gate
    function providerModuleCheck(
        ExecClaim memory _execClaim
    )
=======

    // GelatoCore: mintExecClaim/canExec/collectExecClaimRent Gate
    function isConditionActionProvided(ExecClaim memory _execClaim)
        public
        view
        override
        returns(string memory)
    {
        if (!isConditionProvided[_execClaim.provider][_execClaim.condition])
            return "ConditionNotProvided";
        if (actionGasPriceCeil[_execClaim.provider][_execClaim.action] != 0)
            return "ActionNotProvided";
    }

    // IGelatoProviderModule: Gelato mintExecClaim/canExec Gate
    function providerModuleChecks(ExecClaim memory _execClaim, uint256 _gelatoGasPrice)
>>>>>>> bab3eea2
        public
        view
        override
        returns(string memory)
    {
        if (!isProviderModule(_execClaim.provider, _execClaim.providerModule))
            return "InvalidProviderModule";

        IGelatoProviderModule providerModule = IGelatoProviderModule(
            _execClaim.providerModule
        );
<<<<<<< HEAD

        return providerModule.providerModuleCheck(_execClaim);
    }

    // IGelatoProviderModule: Gelato Execution Gate
    function providerCheck (
        ExecClaim memory _execClaim,
        uint256 _gelatoGasPrice
    )
        public
        view
        override
        returns(string memory)
    {
        // 1. Check if provider module returns OK
        string memory providerModuleCheckReturn = providerModuleCheck(_execClaim);
        if (!providerModuleCheckReturn.startsWithOk()) return providerModuleCheckReturn;

        // @DEV if we pass 0 (minting and renewing) as _gelatoGasPrice, we only check if action is whitelisted and not
        // the actual actionGasPriceCeil
        if (_gelatoGasPrice == 0) {
            // 2. Check if action is whitelisted by provider
            if (actionGasPriceCeil[_execClaim.provider][_execClaim.action] == 0)
                return "ProviderModuleGnosisSafeProxy.isProvided:ActionNotProvided";
        } else {
            // 2. Check if action is whitelisted && if actionGasPriceCeil is greater than current
            // gelatoGasPrice
            if (_gelatoGasPrice > actionGasPriceCeil[_execClaim.provider][_execClaim.action])
                return "ProviderModuleGnosisSafeProxy.isProvided:gelatoGasPriceTooHigh";
        }

        // 3. Check if condition is whitelisted by provider
        if (!isConditionProvided[_execClaim.provider][_execClaim.condition])
            return "ProviderModuleGnosisSafeProxy.isProvided:ConditionNotProvided";

        return "ok";
=======
        return providerModule.isProvided(_execClaim, _gelatoGasPrice);
>>>>>>> bab3eea2
    }

    function isExecClaimProvided(ExecClaim memory _execClaim, uint256 _gelatoGasPrice)
        public
        view
        override
        returns(string memory res)
    {
        res = isConditionActionProvided(_execClaim);
        if (res.startsWithOk()) return providerModuleChecks(_execClaim, _gelatoGasPrice);
    }

    function providerCanExec(ExecClaim memory _execClaim, uint256 _gelatoGasPrice)
        public
        view
        override
        returns(string memory res)
    {
        res = isExecClaimProvided(_execClaim, _gelatoGasPrice);
        if (actionGasPriceCeil[_execClaim.provider][_execClaim.action] == NO_CEIL)
            return res;
        else if (res.startsWithOk())
            if (actionGasPriceCeil[_execClaim.provider][_execClaim.action] < _gelatoGasPrice)
                return "GelatoGasPriceAboveActionCeil";
    }

    // Provider Funding
    function provideFunds(address _provider) public payable override {
        require(msg.value > 0, "GelatoProviders.provideFunds: zero value");
        uint256 newProviderFunds = providerFunds[_provider].add(msg.value);
        emit LogProvideFunds(_provider, providerFunds[_provider], newProviderFunds);
        providerFunds[_provider] = newProviderFunds;
    }

    function unprovideFunds(uint256 _withdrawAmount)
        public
        override
        returns (uint256 realWithdrawAmount)
    {
        uint256 previousProviderFunds = providerFunds[msg.sender];

        realWithdrawAmount = Math.min(_withdrawAmount, previousProviderFunds);

        uint256 newProviderFunds = previousProviderFunds - realWithdrawAmount;

        // Effects
        providerFunds[msg.sender] = previousProviderFunds - newProviderFunds;

        // Interaction
        msg.sender.sendValue(realWithdrawAmount);

        emit LogUnprovideFunds(msg.sender, previousProviderFunds, newProviderFunds);
    }

<<<<<<< HEAD
    function isProviderLiquid(address _provider)
        public
        view
        override
        returns(bool)
    {
        return minProviderStake <= providerFunds[_provider] ? true : false;
    }

=======
>>>>>>> bab3eea2
    // Provider Executor: can be set by Provider OR providerExecutor.
    function assignProviderExecutor(address _provider, address _newExecutor) public override {
        require(
            _provider != address(0),
            "GelatoProviders.assignProviderExecutor: _provider AddressZero"
        );
        address currentExecutor = providerExecutor[_provider];
        require(
            currentExecutor != _newExecutor,
            "GelatoProviders.assignProviderExecutor: redundant"
        );
        emit LogAssignProviderExecutor(_provider, currentExecutor, _newExecutor);
        // Allow providerExecutor to reassign to new Executor when they unstake
        if (msg.sender == currentExecutor) providerExecutor[_provider] = _newExecutor;
        else providerExecutor[msg.sender] = _newExecutor;  // Provider reassigns
        if (currentExecutor != address(0)) {
            executorProvidersCount[currentExecutor].sub(
                1,
                "GelatProviders.assignProviderExecutor: executorProvidersCount undeflow"
            );
        }
        executorProvidersCount[_newExecutor]++;
    }

    // (Un-)provide Conditions
<<<<<<< HEAD
    function provideCondition(address _condition) public override onlyOwner {
        require(
            !isConditionProvided[msg.sender][_condition],
            "ProviderModuleGnosisSafeProxy.provideCondition: already provided"
        );
        isConditionProvided[msg.sender][_condition] = true;
        emit LogProvideCondition(_condition);
    }

    function unprovideCondition(address _condition) public override onlyOwner {
        require(
            isConditionProvided[msg.sender][_condition],
            "ProviderModuleGnosisSafeProxy.unprovideCondition: already not provided"
        );
        delete isConditionProvided[msg.sender][_condition];
        emit LogUnprovideCondition(_condition);
    }

    // (Un-)provide Actions at different gasPrices
    function provideAction(address _action, uint256 _actionGasPriceCeil) public override onlyOwner {
        // If _actionGasPriceCeil == 0 is passed, set actionGasPriceCeil to actionMaxGasPriceCeil
        if (_actionGasPriceCeil == 0) _actionGasPriceCeil = actionMaxGasPriceCeil;
        actionGasPriceCeil[msg.sender][_action] = _actionGasPriceCeil;
        emit LogProvideAction(_action, _actionGasPriceCeil);
    }

    function unprovideAction(address _action) public override onlyOwner {
        delete actionGasPriceCeil[msg.sender][_action];
        emit LogUnprovideAction(_action);
    }

    // Batch (un-)provide
    function batchProvide(
        address[] memory _conditions,
        address[] memory _actions,
        uint256[] memory _actionGasPriceCeils

    )
        public
        override
        onlyOwner
    {
        for (uint256 i = 0; i < _conditions.length; i++) provideCondition(_conditions[i]);
        for (uint256 i = 0; i < _actions.length; i++) provideAction(_actions[i], _actionGasPriceCeils[i]);
    }

    function batchUnprovide(
        address[] calldata _conditions,
        address[] calldata _actions
    )
        external
        override
        onlyOwner
    {
        for (uint256 i = 0; i < _conditions.length; i++) unprovideCondition(_conditions[i]);
        for (uint256 i = 0; i < _actions.length; i++) unprovideAction(_actions[i]);
=======
    function provideConditions(address[] memory _conditions) public override {
        for (uint i; i < _conditions.length; i++) {
            require(
                !isConditionProvided[msg.sender][_conditions[i]],
                "GelatProviders.provideConditions: redundant"
            );
            isConditionProvided[msg.sender][_conditions[i]] = true;
            emit LogProvideCondition(msg.sender, _conditions[i]);
        }
    }

    function unprovideConditions(address[] memory _conditions) public override {
        for (uint i; i < _conditions.length; i++) {
            require(
                isConditionProvided[msg.sender][_conditions[i]],
                "GelatProviders.unprovideConditions: redundant"
            );
            delete isConditionProvided[msg.sender][_conditions[i]];
            emit LogUnprovideCondition(msg.sender, _conditions[i]);
        }
    }

    // (Un-)provide Actions at different gasPrices
    function provideActions(ActionWithGasPriceCeil[] memory _actions) public override {
        for (uint i; i < _actions.length; i++) {
            if (_actions[i].gasPriceCeil == 0) _actions[i].gasPriceCeil = NO_CEIL;
            uint256 currentGasPriceCeil = actionGasPriceCeil[msg.sender][_actions[i]._address];
            require(
                currentGasPriceCeil != _actions[i].gasPriceCeil,
                "GelatoProviders.provideActions: redundant"
            );
            actionGasPriceCeil[msg.sender][_actions[i]._address] = _actions[i].gasPriceCeil;
            emit LogProvideAction(
                msg.sender,
                _actions[i]._address,
                currentGasPriceCeil,
                _actions[i].gasPriceCeil
            );
        }
    }

    function unprovideActions(address[] memory _actions) public override {
        for (uint i; i < _actions.length; i++) {
            require(
                actionGasPriceCeil[msg.sender][_actions[i]] != 0,
                "GelatoProviders.unprovideActions: redundant"
            );
            delete actionGasPriceCeil[msg.sender][_actions[i]];
            emit LogUnprovideAction(msg.sender, _actions[i]);
        }
>>>>>>> bab3eea2
    }

    // Provider Module
    function addProviderModules(address[] memory _modules) public override {
        for (uint i; i < _modules.length; i++) {
            require(
                !isProviderModule(msg.sender, _modules[i]),
                "GelatoProviders.addProviderModules: redundant"
            );
            _providerModules[msg.sender].add(_modules[i]);
            emit LogAddProviderModule(msg.sender, _modules[i]);
        }
    }

    function removeProviderModules(address[] memory _modules) public override {
        for (uint i; i < _modules.length; i++) {
            require(
                isProviderModule(msg.sender, _modules[i]),
                "GelatoProviders.removeProviderModules: redundant"
            );
            _providerModules[msg.sender].remove(_modules[i]);
            emit LogRemoveProviderModule(msg.sender, _modules[i]);
        }
    }

    // Batch (un-)provide
    function batchProvide(
        address[] memory _conditions,
        ActionWithGasPriceCeil[] memory _actions,
        address[] memory _modules
    )
        public
        payable
        override
    {
        if (msg.value != 0) provideFunds(msg.sender);
        provideConditions(_conditions);
        provideActions(_actions);
        addProviderModules(_modules);
    }

    function batchUnprovide(
        uint256 _withdrawAmount,
        address[] memory _conditions,
        address[] memory _actions,
        address[] memory _modules
    )
        public
        override
    {
        if (_withdrawAmount != 0) unprovideFunds(_withdrawAmount);
        unprovideConditions(_conditions);
        unprovideActions(_actions);
        removeProviderModules(_modules);
    }

    // Provider Liquidity
    function isProviderLiquid(address _provider) public view override returns(bool) {
        return minProviderStake <= providerFunds[_provider] ? true : false;
    }

    // Providers' Executor Assignment
    function isExecutorAssigned(address _executor) public view override returns(bool) {
        return executorProvidersCount[_executor] == 0;
    }

    // Providers' Module Getters
    function isProviderModule(address _provider, address _module)
        public
        view
        override
        returns(bool)
    {
        return _providerModules[_provider].contains(_module);
    }

    function numOfProviderModules(address _provider) external view override returns(uint256) {
        return _providerModules[_provider].length();
    }

    function providerModules(address _provider)
        external
        view
        override
        returns(address[] memory)
    {
        return _providerModules[_provider].enumerate();
    }



}<|MERGE_RESOLUTION|>--- conflicted
+++ resolved
@@ -5,11 +5,7 @@
 import { GelatoSysAdmin } from "./GelatoSysAdmin.sol";
 import { Address } from "../external/Address.sol";
 import { SafeMath } from "../external/SafeMath.sol";
-<<<<<<< HEAD
 import { Math } from "../external/Math.sol";
-=======
-import { GelatoString } from "../libraries/GelatoString.sol";
->>>>>>> bab3eea2
 import { IGelatoProviderModule } from "./interfaces/IGelatoProviderModule.sol";
 import { EnumerableAddressSet } from "../external/EnumerableAddressSet.sol";
 import { EnumerableWordSet } from "../external/EnumerableWordSet.sol";
@@ -27,25 +23,15 @@
     using SafeMath for uint256;
     using GelatoString for string;
 
+    uint256 public constant override NO_CEIL = 10**18;
+
     mapping(address => uint256) public override providerFunds;
+    mapping(address => address) public override providerExecutor;
+    mapping(address => uint256) public override executorProvidersCount;
+    mapping(address => EnumerableAddressSet.AddressSet) internal _providerModules;
     mapping(address => mapping(address => bool)) public override isConditionProvided;
     mapping(address => mapping(address => uint256)) public override actionGasPriceCeil;
-    mapping(address => address) public override providerExecutor;
-    mapping(address => uint256) public override executorProvidersCount;
-    mapping(address => mapping(address => bool)) public override isConditionProvided;
-    mapping(address => mapping(address => uint256)) public override actionGasPriceCeil;
-    uint256 public constant override NO_CEIL = 10**18;
-    mapping(address => EnumerableAddressSet.AddressSet) internal _providerModules;
-
-<<<<<<< HEAD
-    // Constants
-    uint256 public constant actionMaxGasPriceCeil = 1 ether;
-
-    // IGelatoProviderModule: Gelato Minting Gate
-    function providerModuleCheck(
-        ExecClaim memory _execClaim
-    )
-=======
+
 
     // GelatoCore: mintExecClaim/canExec/collectExecClaimRent Gate
     function isConditionActionProvided(ExecClaim memory _execClaim)
@@ -56,13 +42,12 @@
     {
         if (!isConditionProvided[_execClaim.provider][_execClaim.condition])
             return "ConditionNotProvided";
-        if (actionGasPriceCeil[_execClaim.provider][_execClaim.action] != 0)
+        if (actionGasPriceCeil[_execClaim.provider][_execClaim.action] == 0)
             return "ActionNotProvided";
     }
 
     // IGelatoProviderModule: Gelato mintExecClaim/canExec Gate
-    function providerModuleChecks(ExecClaim memory _execClaim, uint256 _gelatoGasPrice)
->>>>>>> bab3eea2
+    function providerModuleChecks(ExecClaim memory _execClaim)
         public
         view
         override
@@ -74,70 +59,37 @@
         IGelatoProviderModule providerModule = IGelatoProviderModule(
             _execClaim.providerModule
         );
-<<<<<<< HEAD
 
         return providerModule.providerModuleCheck(_execClaim);
     }
 
-    // IGelatoProviderModule: Gelato Execution Gate
-    function providerCheck (
-        ExecClaim memory _execClaim,
-        uint256 _gelatoGasPrice
-    )
-        public
-        view
-        override
-        returns(string memory)
-    {
-        // 1. Check if provider module returns OK
-        string memory providerModuleCheckReturn = providerModuleCheck(_execClaim);
-        if (!providerModuleCheckReturn.startsWithOk()) return providerModuleCheckReturn;
-
-        // @DEV if we pass 0 (minting and renewing) as _gelatoGasPrice, we only check if action is whitelisted and not
-        // the actual actionGasPriceCeil
-        if (_gelatoGasPrice == 0) {
-            // 2. Check if action is whitelisted by provider
-            if (actionGasPriceCeil[_execClaim.provider][_execClaim.action] == 0)
-                return "ProviderModuleGnosisSafeProxy.isProvided:ActionNotProvided";
-        } else {
-            // 2. Check if action is whitelisted && if actionGasPriceCeil is greater than current
-            // gelatoGasPrice
-            if (_gelatoGasPrice > actionGasPriceCeil[_execClaim.provider][_execClaim.action])
-                return "ProviderModuleGnosisSafeProxy.isProvided:gelatoGasPriceTooHigh";
-        }
+
+
+    function isExecClaimProvided(ExecClaim memory _execClaim)
+        public
+        view
+        override
+        returns(string memory res)
+    {
+        res = isConditionActionProvided(_execClaim);
+        if (res.startsWithOk()) return providerModuleChecks(_execClaim);
+    }
+
+    function providerCanExec(ExecClaim memory _execClaim, uint256 _gelatoGasPrice)
+        public
+        view
+        override
+        returns(string memory res)
+    {
+        // Will only return if a) action is not whitelisted & b) gelatoGasPrice is higher than gasPriceCeiling
+        if (_gelatoGasPrice > actionGasPriceCeil[_execClaim.provider][_execClaim.action])
+            return "ProviderModuleGnosisSafeProxy.isProvided:gelatoGasPriceTooHigh";
 
         // 3. Check if condition is whitelisted by provider
         if (!isConditionProvided[_execClaim.provider][_execClaim.condition])
             return "ProviderModuleGnosisSafeProxy.isProvided:ConditionNotProvided";
 
-        return "ok";
-=======
-        return providerModule.isProvided(_execClaim, _gelatoGasPrice);
->>>>>>> bab3eea2
-    }
-
-    function isExecClaimProvided(ExecClaim memory _execClaim, uint256 _gelatoGasPrice)
-        public
-        view
-        override
-        returns(string memory res)
-    {
-        res = isConditionActionProvided(_execClaim);
-        if (res.startsWithOk()) return providerModuleChecks(_execClaim, _gelatoGasPrice);
-    }
-
-    function providerCanExec(ExecClaim memory _execClaim, uint256 _gelatoGasPrice)
-        public
-        view
-        override
-        returns(string memory res)
-    {
-        res = isExecClaimProvided(_execClaim, _gelatoGasPrice);
-        if (actionGasPriceCeil[_execClaim.provider][_execClaim.action] == NO_CEIL)
-            return res;
-        else if (res.startsWithOk())
-            if (actionGasPriceCeil[_execClaim.provider][_execClaim.action] < _gelatoGasPrice)
-                return "GelatoGasPriceAboveActionCeil";
+        return providerModuleChecks(_execClaim);
     }
 
     // Provider Funding
@@ -168,18 +120,6 @@
         emit LogUnprovideFunds(msg.sender, previousProviderFunds, newProviderFunds);
     }
 
-<<<<<<< HEAD
-    function isProviderLiquid(address _provider)
-        public
-        view
-        override
-        returns(bool)
-    {
-        return minProviderStake <= providerFunds[_provider] ? true : false;
-    }
-
-=======
->>>>>>> bab3eea2
     // Provider Executor: can be set by Provider OR providerExecutor.
     function assignProviderExecutor(address _provider, address _newExecutor) public override {
         require(
@@ -205,64 +145,6 @@
     }
 
     // (Un-)provide Conditions
-<<<<<<< HEAD
-    function provideCondition(address _condition) public override onlyOwner {
-        require(
-            !isConditionProvided[msg.sender][_condition],
-            "ProviderModuleGnosisSafeProxy.provideCondition: already provided"
-        );
-        isConditionProvided[msg.sender][_condition] = true;
-        emit LogProvideCondition(_condition);
-    }
-
-    function unprovideCondition(address _condition) public override onlyOwner {
-        require(
-            isConditionProvided[msg.sender][_condition],
-            "ProviderModuleGnosisSafeProxy.unprovideCondition: already not provided"
-        );
-        delete isConditionProvided[msg.sender][_condition];
-        emit LogUnprovideCondition(_condition);
-    }
-
-    // (Un-)provide Actions at different gasPrices
-    function provideAction(address _action, uint256 _actionGasPriceCeil) public override onlyOwner {
-        // If _actionGasPriceCeil == 0 is passed, set actionGasPriceCeil to actionMaxGasPriceCeil
-        if (_actionGasPriceCeil == 0) _actionGasPriceCeil = actionMaxGasPriceCeil;
-        actionGasPriceCeil[msg.sender][_action] = _actionGasPriceCeil;
-        emit LogProvideAction(_action, _actionGasPriceCeil);
-    }
-
-    function unprovideAction(address _action) public override onlyOwner {
-        delete actionGasPriceCeil[msg.sender][_action];
-        emit LogUnprovideAction(_action);
-    }
-
-    // Batch (un-)provide
-    function batchProvide(
-        address[] memory _conditions,
-        address[] memory _actions,
-        uint256[] memory _actionGasPriceCeils
-
-    )
-        public
-        override
-        onlyOwner
-    {
-        for (uint256 i = 0; i < _conditions.length; i++) provideCondition(_conditions[i]);
-        for (uint256 i = 0; i < _actions.length; i++) provideAction(_actions[i], _actionGasPriceCeils[i]);
-    }
-
-    function batchUnprovide(
-        address[] calldata _conditions,
-        address[] calldata _actions
-    )
-        external
-        override
-        onlyOwner
-    {
-        for (uint256 i = 0; i < _conditions.length; i++) unprovideCondition(_conditions[i]);
-        for (uint256 i = 0; i < _actions.length; i++) unprovideAction(_actions[i]);
-=======
     function provideConditions(address[] memory _conditions) public override {
         for (uint i; i < _conditions.length; i++) {
             require(
@@ -313,7 +195,6 @@
             delete actionGasPriceCeil[msg.sender][_actions[i]];
             emit LogUnprovideAction(msg.sender, _actions[i]);
         }
->>>>>>> bab3eea2
     }
 
     // Provider Module
