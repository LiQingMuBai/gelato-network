--- conflicted
+++ resolved
@@ -2,19 +2,11 @@
 
 interface IGelatoGasPriceOracle {
     // Owner
-<<<<<<< HEAD
-    event LogSetOracle(address indexed oldOracle, address indexed newOracle);
-    event LogSetGelatoCore(address indexed oldGelatoCore, address indexed newGelatoCore);
+    event LogOracleSet(address indexed oldOracle, address indexed newOracle);
+    event LogGelatoCoreSet(address indexed oldGelatoCore, address indexed newGelatoCore);
 
     // Oracle
-    event LogSetGasPrice(uint256 indexed oldGasPrice, uint256 indexed newGasPrice);
-=======
-    event LogOracleAdminSet(address indexed oldOracleAdmin, address indexed newOracleAdmin);
-    event LogGelatoCoreSet(address indexed oldGelatoCore, address indexed newGelatoCore);
-
-    // OracleAdmin
     event LogGasPriceSet(uint256 indexed oldGasPrice, uint256 indexed newGasPrice);
->>>>>>> 7ae0979e
 
     // Owner
 
