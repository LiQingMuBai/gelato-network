--- conflicted
+++ resolved
@@ -17,7 +17,6 @@
     string internal constant OK = "OK";
 
     IGelatoGasPriceOracle public override gelatoGasPriceOracle;
-<<<<<<< HEAD
     uint256 public override gelatoMaxGas;
     uint256 public override internalGasRequirement;
     uint256 public override minExecutorStake;
@@ -26,16 +25,6 @@
     uint256 public override executorSuccessShare;
     uint256 public override sysAdminSuccessShare;
     uint256 public override totalSuccessShare;
-=======
-    uint256 public override gelatoMaxGas = 7000000;  // 7 mio initial
-    uint256 public override internalGasRequirement = 100000;
-    uint256 public override minExecutorStake = 0.02 ether;  // production: 1 ETH
-    uint256 public override execClaimTenancy = 30 days;
-    uint256 public override execClaimRent = 1 finney;
-    uint256 public override executorSuccessShare = 50;  // 50% of successful execution cost
-    uint256 public override sysAdminSuccessShare = 20;  // 20% of successful execution cost
-    uint256 public override totalSuccessShare = 70;
->>>>>>> 08bf627a
     uint256 public override sysAdminFunds;
 
     constructor() public {
