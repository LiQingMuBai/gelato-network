--- conflicted
+++ resolved
@@ -13,13 +13,8 @@
 
     uint256 public override gelatoGasPrice = 9000000000;  // 9 gwei initial
     uint256 public override gelatoMaxGas = 7000000;  // 7 mio initial
-<<<<<<< HEAD
-    uint256 public override minExecutorStake = 0.02 ether;
-    uint256 public override minProviderStake = 0.1 ether;
-=======
     uint256 public override minProviderStake = 0.1 ether;  // production: 1 ETH
     uint256 public override minExecutorStake = 0.02 ether;  // production: 1 ETH
->>>>>>> bab3eea2
     uint256 public override execClaimTenancy = 30 days;
     uint256 public override execClaimRent = 1 finney;
     uint256 public override executorSuccessShare = 50;  // 50% of successful execution cost
@@ -40,13 +35,6 @@
     function setGelatoMaxGas(uint256 _newMaxGas) external override onlyOwner {
         emit LogSetGelatoMaxGas(gelatoMaxGas, _newMaxGas);
         gelatoMaxGas = _newMaxGas;
-    }
-
-    // Minimum Executor Stake Per Provider
-    function setMinProviderStake(uint256 _newMin) external override onlyOwner {
-        emit LogSetMinProviderStake(minProviderStake, _newMin);
-        if (_newMin == 0) delete minProviderStake;
-        else minProviderStake = _newMin;
     }
 
     // Minimum Executor Stake Per Provider
