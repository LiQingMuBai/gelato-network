--- conflicted
+++ resolved
@@ -20,27 +20,14 @@
     mapping(bytes32 => bool) public override isProxyExtcodehashProvided;
     mapping(address => bool) public override isMastercopyProvided;
 
-<<<<<<< HEAD
-    constructor(
-        bytes32[] memory hashes,
-        address[] memory masterCopies
-    )
-        public
-    {
-=======
     constructor(bytes32[] memory hashes, address[] memory masterCopies) public {
->>>>>>> bab3eea2
         batchProvide(hashes, masterCopies);
     }
 
     // ================= GELATO PROVIDER MODULE STANDARD ================
     // @dev since we check extcodehash prior to execution, we forego the execution option
     //  where the userProxy is deployed at execution time.
-<<<<<<< HEAD
-    function providerModuleCheck(ExecClaim calldata _execClaim)
-=======
     function isProvided(ExecClaim calldata _execClaim, uint256)
->>>>>>> bab3eea2
         external
         view
         override
@@ -106,22 +93,6 @@
         }
     }
 
-<<<<<<< HEAD
-    function unprovideMastercopy(address _mastercopy) public override onlyOwner {
-        require(
-            isMastercopyProvided[_mastercopy],
-            "ProviderModuleGnosisSafeProxy.unprovideMastercopy: already not provided"
-        );
-        delete isMastercopyProvided[_mastercopy];
-        emit LogUnprovideMastercopy(_mastercopy);
-    }
-
-    // Batch (un-)provide
-    function batchProvide(
-        bytes32[] memory _hashes,
-        address[] memory _mastercopies
-    )
-=======
     function unprovideMastercopies(address[] memory _mastercopies) public override onlyOwner {
         for (uint i; i < _mastercopies.length; i++) {
             require(
@@ -135,37 +106,20 @@
 
     // Batch (un-)provide
     function batchProvide(bytes32[] memory _hashes, address[] memory _mastercopies)
->>>>>>> bab3eea2
         public
         override
         onlyOwner
     {
-<<<<<<< HEAD
-        for (uint256 i = 0; i < _hashes.length; i++) provideProxyExtcodehash(_hashes[i]);
-        for (uint256 i = 0; i < _mastercopies.length; i++) provideMastercopy(_mastercopies[i]);
-    }
-
-    function batchUnprovide(
-        bytes32[] calldata _hashes,
-        address[] calldata _mastercopies
-    )
-=======
         provideProxyExtcodehashes(_hashes);
         provideMastercopies(_mastercopies);
     }
 
     function batchUnprovide(bytes32[] calldata _hashes, address[] calldata _mastercopies)
->>>>>>> bab3eea2
         external
         override
         onlyOwner
     {
-<<<<<<< HEAD
-        for (uint256 i = 0; i < _hashes.length; i++) unprovideProxyExtcodehash(_hashes[i]);
-        for (uint256 i = 0; i < _mastercopies.length; i++) unprovideMastercopy(_mastercopies[i]);
-=======
         unprovideProxyExtcodehashes(_hashes);
         unprovideMastercopies(_mastercopies);
->>>>>>> bab3eea2
     }
 }