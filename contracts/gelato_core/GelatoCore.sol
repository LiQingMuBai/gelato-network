pragma solidity ^0.6.4;
pragma experimental ABIEncoderV2;

import { IGelatoCore, Task, ExecClaim } from "./interfaces/IGelatoCore.sol";
import { GelatoExecutors } from "./GelatoExecutors.sol";
import { SafeMath } from "../external/SafeMath.sol";
import { IGelatoCondition } from "../gelato_conditions/IGelatoCondition.sol";
import { IGelatoAction } from "../gelato_actions/IGelatoAction.sol";
import { IGelatoProviderModule } from "./interfaces/IGelatoProviderModule.sol";

/// @title GelatoCore
/// @notice Exec Claim: minting, checking, execution, and cancellation
/// @dev Find all NatSpecs inside IGelatoCore
contract GelatoCore is IGelatoCore, GelatoExecutors {

    using SafeMath for uint256;

    // ================  STATE VARIABLES ======================================
    // Executor compensation for estimated tx costs not accounted for by startGas
    uint256 public constant override EXEC_TX_OVERHEAD = 50000;
    // ExecClaimIds
    uint256 public override currentExecClaimId;
    // execClaim.id => execClaimHash
    mapping(uint256 => bytes32) public override execClaimHash;
    // Executors can charge Providers execClaimRent
    mapping(uint256 => uint256) public override lastExecClaimRentPaymentDate;


    // ================  MINTING ==============================================
    // Only pass _executor for self-providing users, else address(0)
    function mintExecClaim(Task memory _task) public override {
        // GelatoCore will generate an ExecClaim from the _task
        ExecClaim memory execClaim;

        // Smart Contract Accounts ONLY
        execClaim.userProxy = msg.sender;

        // EXECUTOR CHECKS
        address executor = executorByProvider[_task.provider];
        require(
            isExecutorMinStaked(executor),
            "GelatoCore.mintExecClaim: executorByProvider's stake is insufficient."
        );

        // User checks
        if (_task.expiryDate != 0) {
            require(
                _task.expiryDate >= now,
                "GelatoCore.mintExecClaim: Invalid expiryDate"
            );
        }

        // PROVIDER CHECKS (not for self-Providers)
        if (msg.sender != _task.provider) {
            string memory isProvided = isExecClaimProvided(execClaim);
            require(
                isProvided.startsWithOk(),
                string(abi.encodePacked("GelatoCore.mintExecClaim.isProvided:", isProvided))
            );
        }

        // Mint new execClaim
        currentExecClaimId++;
        execClaim.id = currentExecClaimId;

        // ExecClaim Hashing
        bytes32 hashedExecClaim = keccak256(abi.encode(execClaim));

        // ExecClaim Hash registration
        execClaimHash[execClaim.id] = hashedExecClaim;

        // First ExecClaim Rent for first execClaimTenancy is free
        lastExecClaimRentPaymentDate[execClaim.id] = now;

        emit LogExecClaimMinted(executor, execClaim.id, hashedExecClaim, execClaim);
    }

    function mintSelfProvidedExecClaim(Task memory _task, address _executor)
        public
        payable
        override
    {
        // CHECK: UserProxy (msg.sender) is self-Provider
        require(
            msg.sender == _task.provider,
            "GelatoCore.mintSelfProvidedExecClaim: sender not provider"
        );

        // Optional User prepayment
        if (msg.value > 0) provideFunds(msg.sender);

        // Executor Handling
        if (_executor != address(0) && executorByProvider[msg.sender] != _executor)
            providerAssignsExecutor(_executor);  // assign new executor

        // Minting
        mintExecClaim(_task);
    }

    // ================  CAN EXECUTE EXECUTOR API ============================
    function canExec(ExecClaim memory _ec, uint256 _gelatoGasPrice)
        public
        view
        override
        returns(string memory)
    {
        if (_ec.userProxy != _ec.task.provider) {
            string memory res = providerCanExec(_ec, _gelatoGasPrice);
            if (!res.startsWithOk()) return res;
        }

<<<<<<< HEAD
        if (!isProviderMinStaked(_ec.task.provider)) return "ProviderIlliquid";
=======
        if (!isProviderMinStaked(_execClaim.provider)) return "ProviderNotMinStaked";
>>>>>>> 4563b946

        bytes32 hashedExecClaim = keccak256(abi.encode(_ec));
        if (execClaimHash[_ec.id] != hashedExecClaim) return "InvalidExecClaimHash";

        if (_ec.task.expiryDate != 0 && _ec.task.expiryDate < now) return "Expired";

        // CHECK Condition for user proxies
        if (_ec.task.condition != address(0)) {
            try IGelatoCondition(_ec.task.condition).ok(_ec.task.conditionPayload)
                returns(string memory condition)
            {
                if (!condition.startsWithOk())
                    return string(abi.encodePacked("ConditionNotOk:", condition));
            } catch Error(string memory error) {
                return string(abi.encodePacked("ConditionReverted:", error));
            } catch {
                return "ConditionRevertedNoMessage";
            }
        }

        // CHECK Action Conditions
        try IGelatoAction(_ec.task.action).termsOk(_ec.task.actionPayload)
            returns(string memory actionTermsOk)
        {
            if (!actionTermsOk.startsWithOk())
                return string(abi.encodePacked("ActionTermsNotOk:", actionTermsOk));
        } catch Error(string memory error) {
            return string(abi.encodePacked("ActionReverted:", error));
        } catch {
            return "ActionRevertedNoMessage";
        }

        if (
            msg.sender != executorByProvider[_ec.task.provider] &&
            msg.sender != address(this)
        )
            return "InvalidExecutor";

        return "Ok";
    }

    // ================  EXECUTE EXECUTOR API ============================
    enum ExecutionResult { ExecSuccess, CanExecFailed, ExecFailed, ExecutionRevert }
    enum ExecutorPay { Reward, Refund }

    // Execution Entry Point
    function exec(ExecClaim memory _ec) public override {
        // Store startGas for gas-consumption based cost and payout calcs
        uint256 startGas = gasleft();

        require(startGas > internalGasRequirement, "GelatoCore.exec: Insufficient gas sent");

        // memcopy of gelatoGasPrice and gelatoMaxGas, to avoid multiple storage reads
        uint256 _gelatoGasPrice = gelatoGasPrice();
        uint256 _gelatoMaxGas = gelatoMaxGas;

        // CHECKS
        require(tx.gasprice == _gelatoGasPrice, "GelatoCore.exec: tx.gasprice");

        ExecutionResult executionResult;
        string memory reason;

        try this.executionWrapper{gas: startGas - internalGasRequirement}(_ec, _gelatoGasPrice)
            returns(ExecutionResult _executionResult, string memory _reason)
        {
            executionResult = _executionResult;
            reason = _reason;
        } catch {
            // If any of the external calls in executionWrapper resulted in e.g. out of gas,
            // Executor is eligible for a Refund, but only if Executor sent gelatoMaxGas.
            executionResult = ExecutionResult.ExecutionRevert;
        }

        if (executionResult == ExecutionResult.ExecSuccess) {
            // END-1: SUCCESS => ExecClaim Deletion & Reward
            delete execClaimHash[_ec.id];
            (uint256 executorSuccessFee, uint256 sysAdminSuccessFee) = _processProviderPayables(
                _ec.task.provider,
                ExecutorPay.Reward,
                startGas,
                _gelatoMaxGas,
                _gelatoGasPrice
            );
            emit LogExecSuccess(msg.sender, _ec.id, executorSuccessFee, sysAdminSuccessFee);
            return;

        } else if (executionResult == ExecutionResult.CanExecFailed) {
            // END-2: CanExecFailed => No ExecClaim Deletion & No Refund
            emit LogCanExecFailed(msg.sender, _ec.id, reason);
            return;

        } else if (executionResult == ExecutionResult.ExecFailed) {
            // END-3.1: ExecFailed NO gelatoMaxGas => No ExecClaim Deletion & No Refund
            if (startGas < _gelatoMaxGas) emit LogExecFailed(msg.sender, _ec.id, 0, reason);
            else {
                // END-3.2 ExecFailed BUT gelatoMaxGas was used
                //  => ExecClaim Deletion & Refund
                delete execClaimHash[_ec.id];
                (uint256 executorRefund,) = _processProviderPayables(
                    _ec.task.provider,
                    ExecutorPay.Refund,
                    startGas,
                    _gelatoMaxGas,
                    _gelatoGasPrice
                );
                emit LogExecFailed(msg.sender, _ec.id, executorRefund, reason);
            }

        } else {
            // executionResult == ExecutionResult.ExecutionRevert
            // END-4.1: ExecutionReverted NO gelatoMaxGas => No ExecClaim Deletion & No Refund
            if (startGas < _gelatoMaxGas) emit LogExecutionRevert(msg.sender, _ec.id, 0);
            else {
                // END-4.2: ExecutionReverted BUT gelatoMaxGas was used
                //  => ExecClaim Deletion & Refund
                delete execClaimHash[_ec.id];
                (uint256 executorRefund,) = _processProviderPayables(
                    _ec.task.provider,
                    ExecutorPay.Refund,
                    startGas,
                    _gelatoMaxGas,
                    _gelatoGasPrice
                );
                emit LogExecutionRevert(msg.sender, _ec.id, executorRefund);
            }
        }
    }

    // Used by GelatoCore.exec(), to handle Out-Of-Gas from execution gracefully
    function executionWrapper(ExecClaim memory execClaim, uint256 _gelatoGasPrice)
        public
        returns(ExecutionResult, string memory)
    {
        require(msg.sender == address(this), "GelatoCore.executionWrapper:onlyGelatoCore");

        // canExec()
        string memory canExecRes = canExec(execClaim, _gelatoGasPrice);
        if (!canExecRes.startsWithOk()) return (ExecutionResult.CanExecFailed, canExecRes);

        // _exec()
        (bool success, string memory error) = _exec(execClaim);
        if (!success) return (ExecutionResult.ExecFailed, error);

        // Execution Success: Executor REWARD
        return (ExecutionResult.ExecSuccess, "");
    }

    function _exec(ExecClaim memory _ec)
        private
        returns(bool success, string memory error)
    {
        // INTERACTIONS
        bytes memory revertMsg;

        // Provided Users vs. Self-Providing Users
        if (_ec.userProxy != _ec.task.provider) {
            // Provided Users: execPayload from ProviderModule
            bytes memory execPayload;
            try IGelatoProviderModule(_ec.task.providerModule).execPayload(
                _ec.task.action,
                _ec.task.actionPayload
            )
                returns(bytes memory _execPayload)
            {
                execPayload = _execPayload;
            } catch Error(string memory _error) {
                error = string(abi.encodePacked("GelatoCore._exec.execPayload:", _error));
            } catch {
                error = "GelatoCore._exec.execPayload";
            }

            // Execution via UserProxy
            if (execPayload.length >= 4)
                (success, revertMsg) = _ec.userProxy.call(execPayload);

            else error = "GelatoCore._exec.execPayload: invalid";
        } else {
            // Self-Providing Users: actionPayload == execPayload assumption
            // Execution via UserProxy
            if (_ec.task.actionPayload.length >= 4)
                (success, revertMsg) = _ec.userProxy.call(_ec.task.actionPayload);
            else error = "GelatoCore._exec.actionPayload: invalid";
        }

        // FAILURE
        if (!success) {
            // Error string decoding for revertMsg from userProxy.call
            if (bytes(error).length == 0) {
                // 32-length, 4-ErrorSelector, UTF-8 revertMsg
                if (revertMsg.length % 32 == 4) {
                    bytes4 selector;
                    assembly { selector := mload(add(0x20, revertMsg)) }
                    if (selector == 0x08c379a0) {  // Function selector for Error(string)
                        assembly { revertMsg := add(revertMsg, 68) }
                        error = string(
                            abi.encodePacked("GelatoCore._exec:", string(revertMsg))
                        );
                    } else {
                        error = "GelatoCore._exec:NoErrorSelector";
                    }
                } else {
                    error = "GelatoCore._exec:UnexpectedReturndata";
                }
            }
        }
    }


    function _processProviderPayables(
        address _provider,
        ExecutorPay _payType,
        uint256 _startGas,
        uint256 _gelatoMaxGas,
        uint256 _gelatoGasPrice
    )
        private
        returns(uint256 executorCompensation, uint256 sysAdminCompensation)
    {
        // Provider payable Gas Refund capped at gelatoMaxGas
        uint256 estExecTxGas = _startGas <= _gelatoMaxGas ? _startGas : _gelatoMaxGas;

        // ExecutionCost (- consecutive state writes + gas refund from deletion)
        uint256 estGasConsumed = EXEC_TX_OVERHEAD + estExecTxGas - gasleft();

        if (_payType == ExecutorPay.Reward) {
            executorCompensation = executorSuccessFee(estGasConsumed, _gelatoGasPrice);
            sysAdminCompensation = sysAdminSuccessFee(estGasConsumed, _gelatoGasPrice);
            // ExecSuccess: Provider pays ExecutorSuccessFee and SysAdminSuccessFee
            providerFunds[_provider] = providerFunds[_provider].sub(
                executorCompensation.add(sysAdminCompensation),
                "GelatoCore._processProviderPayables: providerFunds underflow"
            );
            executorStake[msg.sender] += executorCompensation;
            sysAdminFunds += sysAdminCompensation;
        } else {
            // ExecFailure: Provider REFUNDS estimated costs to executor
            executorCompensation = estGasConsumed.mul(_gelatoGasPrice);
            providerFunds[_provider] = providerFunds[_provider].sub(
                executorCompensation,
                "GelatoCore._processProviderPayables:  providerFunds underflow"
            );
            executorStake[msg.sender] += executorCompensation;
        }
    }

    // ================  CANCEL USER / EXECUTOR API ============================
    function cancelExecClaim(ExecClaim memory _ec) public override {
        // Checks
        if (msg.sender != _ec.userProxy && msg.sender != _ec.task.provider)
            require(_ec.task.expiryDate <= now, "GelatoCore.cancelExecClaim: sender");
        // Effects
        bytes32 hashedExecClaim = keccak256(abi.encode(_ec));
        require(
            hashedExecClaim == execClaimHash[_ec.id],
            "GelatoCore.cancelExecClaim: invalid execClaimHash"
        );
        delete execClaimHash[_ec.id];
        emit LogExecClaimCancelled(_ec.id);
    }

    function batchCancelExecClaim(ExecClaim[] memory _execClaims) public override {
        for (uint i; i < _execClaims.length; i++) cancelExecClaim(_execClaims[i]);
    }

    // ================  EXECCLAIM RENT APIs =================
    function collectExecClaimRent(ExecClaim memory _ec) public override {
        // CHECKS
        require(
            executorByProvider[_ec.task.provider] == msg.sender,
            "GelatoCore.collecExecClaimRent: msg.sender not assigned Executor"
        );
        if (_ec.task.expiryDate != 0) {
            require(
                _ec.task.expiryDate > now,
                "GelatoCore.collectExecClaimRent: expired"
            );
        }
        require(
            lastExecClaimRentPaymentDate[_ec.id] <= now - execClaimTenancy,
            "GelatoCore.collecExecClaimRent: rent is not due"
        );
        require(
            (isConditionActionProvided(_ec)).startsWithOk(),
            "GelatoCore.collecExecClaimRent: isConditionActionProvided failed"
        );
        require(
            providerFunds[_ec.task.provider] >= execClaimRent,
            "GelatoCore.collecExecClaimRent: insufficient providerFunds"
        );
        bytes32 hashedExecClaim = keccak256(abi.encode(_ec));
        require(
            hashedExecClaim == execClaimHash[_ec.id],
            "GelatoCore.collectExecClaimRent: invalid execClaimHash"
        );

        // EFFECTS
        lastExecClaimRentPaymentDate[_ec.id] = now;

        // INTERACTIONS: Provider pays Executor ExecClaim Rent.
        providerFunds[_ec.task.provider] -= execClaimRent;
        executorStake[msg.sender] += execClaimRent;

        emit LogCollectExecClaimRent(
            msg.sender,
            _ec.task.provider,
            _ec.id,
            execClaimRent
        );
    }

    function batchCollectExecClaimRent(ExecClaim[] memory _execClaims) public override {
        for (uint i; i < _execClaims.length; i++) collectExecClaimRent(_execClaims[i]);
    }
}<|MERGE_RESOLUTION|>--- conflicted
+++ resolved
@@ -109,11 +109,7 @@
             if (!res.startsWithOk()) return res;
         }
 
-<<<<<<< HEAD
-        if (!isProviderMinStaked(_ec.task.provider)) return "ProviderIlliquid";
-=======
         if (!isProviderMinStaked(_execClaim.provider)) return "ProviderNotMinStaked";
->>>>>>> 4563b946
 
         bytes32 hashedExecClaim = keccak256(abi.encode(_ec));
         if (execClaimHash[_ec.id] != hashedExecClaim) return "InvalidExecClaimHash";
