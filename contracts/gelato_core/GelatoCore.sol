pragma solidity ^0.6.4;
pragma experimental ABIEncoderV2;

import { IGelatoCore, ExecClaim } from "./interfaces/IGelatoCore.sol";
import { GelatoGasAdmin } from "./GelatoGasAdmin.sol";
import { GelatoExecutors } from "./GelatoExecutors.sol";
import { GelatoProviders } from "./GelatoProviders.sol";
import { SafeMath } from "../external/SafeMath.sol";
import { GelatoString } from "../libraries/GelatoString.sol";
import { IGelatoCondition } from "../gelato_conditions/IGelatoCondition.sol";
import { IGelatoAction } from "../gelato_actions/IGelatoAction.sol";
import { IGelatoProviderModule } from "./interfaces/IGelatoProviderModule.sol";

/// @title GelatoCore
/// @notice Exec Claim: minting, checking, execution, and cancellation
/// @dev Find all NatSpecs inside IGelatoCore
contract GelatoCore is IGelatoCore, GelatoGasAdmin, GelatoProviders, GelatoExecutors {

    using SafeMath for uint256;
    using GelatoString for string;

    // ================  STATE VARIABLES ======================================
    uint256 public override currentExecClaimId;
    // execClaim.id => already attempted non-gelatoMaxGas or not?
    mapping(uint256 => bool) public override isSecondExecAttempt;

    // ================  MINTING ==============================================
    // Only pass _executor for self-providing users, else address(0)
    function mintExecClaim(ExecClaim memory _execClaim, address _executor)
        public
        payable
        override
    {
<<<<<<< HEAD
        // Smart Contract Account or EOA
        _execClaim.userProxy = msg.sender;

        // EXECUTOR Handling
        // Users self-provides (prepayment) and assigns _executor
        if (msg.sender == _execClaim.provider) {
            if (_executor != address(0) && providerExecutor[msg.sender] != _executor)
                providerExecutor[msg.sender] = _executor;  // assign new executor
            else _executor = providerExecutor[msg.sender];  // default executor
            // User prepayment
            if (msg.value > 0) providerFunds[msg.sender] += msg.value;
=======
        // Standard core checks
        _liquidProvider(_selectedProviderAndExecutor[0], gelatoGasPrice, MAXGAS);
        _registeredExecutor(_selectedProviderAndExecutor[1]);
        _maxExecutionClaimLifespan(_selectedProviderAndExecutor[1], _executionClaimExpiryDate);

        // Checks below will be separated onto provider module
        // msgSenderCheck();
        // THE CURRENT DEPLOYED INSTANCE DOESNT REQUIRE THIS
        /*
        require(
            isProvidedCondition[_selectedProviderAndExecutor[0]][_conditionAndAction[0]],
            "GelatoCore.mintExecutionClaim: condition not provided"
        );
        require(
            isProvidedAction[_selectedProviderAndExecutor[0]][_conditionAndAction[1]],
            "GelatoCore.mintExecutionClaim: action not provided"
        );

        // We cut this after initial testing

        address userProxy;
        if (isGelatoProxyUser(msg.sender)) {
            userProxy = gelatoProxyByUser[msg.sender];
        } else if (isGelatoUserProxy(msg.sender)) {
            userProxy = msg.sender;
>>>>>>> 2efbea1a
        } else {
            // UserProxy mints: _executor always defaults to providerExecutor
            _executor = providerExecutor[_execClaim.provider];
            // PROVIDER CHECKS
            string memory isProvided = isProvided(_execClaim, gelatoGasPrice);
            require(
                isProvided.startsWithOk(),
                string(abi.encodePacked("GelatoCore.mintExecClaim.isProvided:", isProvided))
            );
        }
        */
        address userProxy = msg.sender;

        // EXECUTOR CHECKS
        _requireMaxExecutorClaimLifespan(_executor, _execClaim.expiryDate);

        // Lock in Executor Success Fee
        require(
            _execClaim.executorSuccessShare == executorSuccessShare[_executor] &&
            _execClaim.executorSuccessShare <= providerExecutorShareCeil[_execClaim.provider],
            "GelatoCore.mintExecClaim: _execClaim.executorSuccessShare"
        );

        // Lock in Gelato Gas Price Oracle Success Fee
        require(
            _execClaim.gasAdminSuccessShare == gasAdminSuccessShare &&
            _execClaim.gasAdminSuccessShare <= providerGasAdminShareCeil[_execClaim.provider],
            "GelatoCore.mintExecClaim: _execClaim.gasAdminSuccessShare"
        );

        // Mint new execClaim
        currentExecClaimId++;
        _execClaim.id = currentExecClaimId;

        // ExecClaim Expiry Date defaults to executor's maximum allowance
        if (_execClaim.expiryDate == 0)
            _execClaim.expiryDate = now + executorClaimLifespan[_executor];

        // ExecClaim Hashing
        bytes32 execClaimHash = keccak256(abi.encode(_execClaim));

        // ProviderClaim registration
        execClaimHashesByProvider[_execClaim.provider].add(execClaimHash);

        emit LogExecClaimMinted(_executor, _execClaim.id, execClaimHash, _execClaim);
    }

    // ================  CAN EXECUTE EXECUTOR API ============================
    function canExec(
        ExecClaim memory _execClaim,
        bytes32 _execClaimHash,
        uint256 _gelatoGasPrice,
        uint256 _gelatoMaxGas
    )
        public
        view
        override
        returns (string memory)
    {
        if (msg.sender != providerExecutor[_execClaim.provider]) return "InvalidExecutor";

        if (_execClaim.userProxy != _execClaim.provider) {
            string memory res = isProvided(_execClaim, _gelatoGasPrice);
            if (!res.startsWithOk()) return res;
        }

        if (!isProviderLiquid(_execClaim.provider, _gelatoGasPrice, _gelatoMaxGas))
            return "ProviderIlliquid";

        bytes32 execClaimHash = keccak256(abi.encode(_execClaim));
        if (execClaimHash != _execClaimHash) return "ExecClaimHashInvalid";
        if (!isProviderClaim(_execClaim.provider, _execClaimHash))
            return "ExecClaimHashNotProvided";

        if (_execClaim.expiryDate < now) return "Expired";

        // CHECK for non-self-conditional Actions
        if (_execClaim.condition != address(0)) {
            try IGelatoCondition(_execClaim.condition).ok(_execClaim.conditionPayload)
                returns(string memory condition)
            {
                if (!condition.startsWithOk())
                    return string(abi.encodePacked("ConditionNotOk:", condition));
            } catch Error(string memory error) {
                return string(abi.encodePacked("ConditionReverted:", error));
            } catch {
                return "ConditionRevertedNoMessage";
            }
        }

        // CHECK Action Conditions
        try IGelatoAction(_execClaim.action).termsOk(_execClaim.actionPayload)
            returns(string memory actionTermsOk)
        {
            if (actionTermsOk.startsWithOk()) return "Ok";
            return string(abi.encodePacked("ActionTermsNotOk:", actionTermsOk));
        } catch Error(string memory error) {
            return string(abi.encodePacked("ActionReverted:", error));
        } catch {
            return "ActionRevertedNoMessage";
        }
    }

    // ================  EXECUTE EXECUTOR API ============================
    enum ExecutorPay {
        Reward,
        Refund
    }

    function exec(ExecClaim memory _execClaim, bytes32 _execClaimHash) public override {
        // Store startGas for gas-consumption based cost and payout calcs
        uint256 startGas = gasleft();

        // memcopy of gelatoGasPrice and gelatoMaxGas, to avoid multiple storage reads
        uint256 _gelatoGasPrice = gelatoGasPrice;
        uint256 _gelatoMaxGas = gelatoMaxGas;

        // CHECKS
        require(tx.gasprice >= _gelatoGasPrice, "GelatoCore.exec: tx.gasprice");
        require(startGas < _gelatoMaxGas, "GelatoCore.exec: gas surplus");

        // 2nd Attempt: requires gelatoMaxGas
        if (isSecondExecAttempt[_execClaim.id]) {
            // 100k call overhead buffer
            require(startGas > _gelatoMaxGas - 100000, "GelatoCore.exec2: gas shortage");
            if (!_canExec(_execClaim, _execClaimHash, _gelatoGasPrice, _gelatoMaxGas))
                return;  // R-3: 2nd canExec failed: NO REFUND
            if(!_exec(_execClaim)) {
                // R-4: 2nd exec() failed. Executor REFUND and Claim deleted.
                delete isSecondExecAttempt[_execClaim.id];
                execClaimHashesByProvider[_execClaim.provider].remove(_execClaimHash);
                _processProviderPayables(ExecutorPay.Refund, startGas, _execClaim);
                return;
            }
            // R-4: 2nd exec() success
            delete isSecondExecAttempt[_execClaim.id];
        } else {
            // 1st Attempt: no requirement of using gelatoMaxGas
            if (!_canExec(_execClaim, _execClaimHash, _gelatoGasPrice, _gelatoMaxGas))
                return;  // R-0: 1st canExec() failed: NO REFUND
            if (!_exec(_execClaim)) {
                isSecondExecAttempt[_execClaim.id] = true;
                return;  // R-1: 1st exec() failed: NO REFUND but second attempt left
            }
        }

        // R-1 or -4: SUCCESS: ExecClaim deleted, Executor REWARD, Oracle paid
        execClaimHashesByProvider[_execClaim.provider].remove(_execClaimHash);
        _processProviderPayables(ExecutorPay.Reward, startGas, _execClaim);
    }

    function _canExec(
        ExecClaim memory _execClaim,
        bytes32 _execClaimHash,
        uint256 _gelatoGasPrice,
        uint256 _gelatoMaxGas
    )
        private
        returns(bool)
    {
        string memory res = canExec(_execClaim, _execClaimHash, _gelatoGasPrice, _gelatoMaxGas);
        if (res.startsWithOk()) {
            emit LogCanExecSuccess(msg.sender, _execClaim.id, res);
            return true;  // SUCCESS: continue Execution
        } else {
            emit LogCanExecFailed(msg.sender, _execClaim.id, res);
            return false;  // FAILURE: END Execution
        }
    }

    function _exec(ExecClaim memory _execClaim) private returns(bool success) {
        // INTERACTIONS
        bytes memory revertMsg;
        string memory error;

        // Provided Users vs. Self-Providing Users
        if (_execClaim.userProxy != _execClaim.provider) {
            // Provided Users: execPayload from ProviderModule
            bytes memory execPayload;
            try IGelatoProviderModule(_execClaim.providerModule).execPayload(
                _execClaim.action,
                _execClaim.actionPayload
            )
                returns(bytes memory _execPayload)
            {
                execPayload = _execPayload;
            } catch Error(string memory _error) {
                error = string(abi.encodePacked("GelatoCore._exec.execPayload:", _error));
            } catch {
                error = "GelatoCore._exec.execPayload";
            }

            // Execution via UserProxy
            if (execPayload.length >= 4)
                (success, revertMsg) = _execClaim.userProxy.call(execPayload);
            else error = "GelatoCore._exec.execPayload: invalid";
        } else {
            // Self-Providing Users: actionPayload == execPayload assumption
            // Execution via UserProxy
            if (_execClaim.actionPayload.length >= 4)
                (success, revertMsg) = _execClaim.userProxy.call(_execClaim.actionPayload);
            else error = "GelatoCore._exec.actionPayload: invalid";
        }

        // Error string decoding for revertMsg from userProxy.call
        if (!success && bytes(error).length == 0) {
            // FAILURE
            // 32-length, 4-ErrorSelector, UTF-8 revertMsg
            if (revertMsg.length % 32 == 4) {
                bytes4 selector;
                assembly { selector := mload(add(revertMsg, 32)) }
                if (selector == 0x08c379a0) {  // Function selector for Error(string)
                    assembly { revertMsg := mload(add(revertMsg, 36)) }
                    error = string(
                        abi.encodePacked("GelatoCore._exec:", string(revertMsg))
                    );
                } else {
                    error = "GelatoCore._exec:NoErrorSelector";
                }
            } else {
                error = "GelatoCore._exec:UnexpectedReturndata";
            }
        }

        // SUCCESS
        if (success) {
            emit LogExecSuccess(msg.sender, _execClaim.id);
            return success;  // END
        }

        // FAILURE
        emit LogExecFailed(msg.sender, _execClaim.id, error);
    }

    function _processProviderPayables(
        ExecutorPay _payType,
        uint256 _startGas,
        ExecClaim memory _execClaim
    )
        private
    {
        // ExecutionCost (- consecutive state writes + gas refund from deletion)
        uint256 estExecCost = (_startGas - gasleft()).mul(gelatoGasPrice);

        if (_payType == ExecutorPay.Reward) {
            uint256 executorSuccessFee = SafeMath.div(
                estExecCost.mul(_execClaim.executorSuccessShare),
                100,
                "GelatoCore._processProviderPayables: div error executorSuccessFee"
            );
            uint256 gasAdminSuccessFee = SafeMath.div(
                estExecCost.mul(_execClaim.gasAdminSuccessShare),
                100,
                "GelatoCore._processProviderPayables:  div error gasAdminSuccessShare"
            );
            // ExecSuccess: Provider pays ExecutorSuccessFee and OracleSuccessFee
            providerFunds[_execClaim.provider] = providerFunds[_execClaim.provider].sub(
                executorSuccessFee.add(gasAdminSuccessFee),
                "GelatoCore._processProviderPayables: providerFunds underflow"
            );
            executorFunds[msg.sender] += executorSuccessFee;
            gasAdminFunds += gasAdminSuccessFee;
        } else {
            // ExecFailure: Provider REFUNDS estimated costs to executor
            providerFunds[_execClaim.provider] = providerFunds[_execClaim.provider].sub(
                estExecCost,
                "GelatoCore._processProviderPayables:  providerFunds underflow"
            );
            executorFunds[msg.sender] += estExecCost;
        }
    }

    // ================  CANCEL USER / EXECUTOR API ============================
    function cancelExecClaim(ExecClaim calldata _execClaim) external override {
        // Checks
<<<<<<< HEAD
        if (msg.sender != _execClaim.userProxy)
            require(_execClaim.expiryDate <= now, "GelatoCore.cancelExecClaim: sender");
=======
        bool executionClaimExpired = _executionClaimExpiryDate <= now;
        if (
            msg.sender != _userProxy
        ) {
            require(
                executionClaimExpired,
                "GelatoCore.cancelExecutionClaim: msgSender problem"
            );
        }
        bytes32 computedExecutionClaimHash = _computeExecutionClaimHash(
            _selectedProviderAndExecutor,
            _executionClaimId,
            _userProxy,
            _conditionAndAction,
            _conditionPayload,
            _actionPayload,
            _executionClaimExpiryDate
        );

        require(
            computedExecutionClaimHash == executionClaimHash[_executionClaimId],
            "GelatoCore.cancelExecutionClaim: hash compare failed"
        );

>>>>>>> 2efbea1a
        // Effects
        bytes32 execClaimHash = keccak256(abi.encode(_execClaim));
        execClaimHashesByProvider[_execClaim.provider].remove(execClaimHash);
        if (isSecondExecAttempt[_execClaim.id]) delete isSecondExecAttempt[_execClaim.id];
        emit LogExecClaimCancelled(_execClaim.id);
    }
}<|MERGE_RESOLUTION|>--- conflicted
+++ resolved
@@ -31,7 +31,6 @@
         payable
         override
     {
-<<<<<<< HEAD
         // Smart Contract Account or EOA
         _execClaim.userProxy = msg.sender;
 
@@ -43,33 +42,6 @@
             else _executor = providerExecutor[msg.sender];  // default executor
             // User prepayment
             if (msg.value > 0) providerFunds[msg.sender] += msg.value;
-=======
-        // Standard core checks
-        _liquidProvider(_selectedProviderAndExecutor[0], gelatoGasPrice, MAXGAS);
-        _registeredExecutor(_selectedProviderAndExecutor[1]);
-        _maxExecutionClaimLifespan(_selectedProviderAndExecutor[1], _executionClaimExpiryDate);
-
-        // Checks below will be separated onto provider module
-        // msgSenderCheck();
-        // THE CURRENT DEPLOYED INSTANCE DOESNT REQUIRE THIS
-        /*
-        require(
-            isProvidedCondition[_selectedProviderAndExecutor[0]][_conditionAndAction[0]],
-            "GelatoCore.mintExecutionClaim: condition not provided"
-        );
-        require(
-            isProvidedAction[_selectedProviderAndExecutor[0]][_conditionAndAction[1]],
-            "GelatoCore.mintExecutionClaim: action not provided"
-        );
-
-        // We cut this after initial testing
-
-        address userProxy;
-        if (isGelatoProxyUser(msg.sender)) {
-            userProxy = gelatoProxyByUser[msg.sender];
-        } else if (isGelatoUserProxy(msg.sender)) {
-            userProxy = msg.sender;
->>>>>>> 2efbea1a
         } else {
             // UserProxy mints: _executor always defaults to providerExecutor
             _executor = providerExecutor[_execClaim.provider];
@@ -345,35 +317,8 @@
     // ================  CANCEL USER / EXECUTOR API ============================
     function cancelExecClaim(ExecClaim calldata _execClaim) external override {
         // Checks
-<<<<<<< HEAD
         if (msg.sender != _execClaim.userProxy)
             require(_execClaim.expiryDate <= now, "GelatoCore.cancelExecClaim: sender");
-=======
-        bool executionClaimExpired = _executionClaimExpiryDate <= now;
-        if (
-            msg.sender != _userProxy
-        ) {
-            require(
-                executionClaimExpired,
-                "GelatoCore.cancelExecutionClaim: msgSender problem"
-            );
-        }
-        bytes32 computedExecutionClaimHash = _computeExecutionClaimHash(
-            _selectedProviderAndExecutor,
-            _executionClaimId,
-            _userProxy,
-            _conditionAndAction,
-            _conditionPayload,
-            _actionPayload,
-            _executionClaimExpiryDate
-        );
-
-        require(
-            computedExecutionClaimHash == executionClaimHash[_executionClaimId],
-            "GelatoCore.cancelExecutionClaim: hash compare failed"
-        );
-
->>>>>>> 2efbea1a
         // Effects
         bytes32 execClaimHash = keccak256(abi.encode(_execClaim));
         execClaimHashesByProvider[_execClaim.provider].remove(execClaimHash);
