pragma solidity ^0.6.6;
pragma experimental ABIEncoderV2;

import { IGelatoCore, Task, TaskReceipt } from "./interfaces/IGelatoCore.sol";
import { GelatoExecutors } from "./GelatoExecutors.sol";
import { GelatoDebug } from "../libraries/GelatoDebug.sol";
import { SafeMath } from "../external/SafeMath.sol";
import { IGelatoCondition } from "../gelato_conditions/IGelatoCondition.sol";
import { IGelatoAction } from "../gelato_actions/IGelatoAction.sol";
import { IGelatoProviderModule } from "../gelato_provider_modules/IGelatoProviderModule.sol";

/// @title GelatoCore
/// @author Luis Schliesske & Hilmar Orth
/// @notice Task: submission, validation, execution, charging and cancellation
/// @dev Find all NatSpecs inside IGelatoCore
contract GelatoCore is IGelatoCore, GelatoExecutors {

    using GelatoDebug for bytes;
    using SafeMath for uint256;

    // Setting State Vars for GelatoSysAdmin
    constructor(GelatoSysAdminInitialState memory _) public {
        gelatoGasPriceOracle = _.gelatoGasPriceOracle;
        oracleRequestData = _.oracleRequestData;
        gelatoMaxGas = _.gelatoMaxGas;
        internalGasRequirement = _.internalGasRequirement;
        minExecutorStake = _.minExecutorStake;
        executorSuccessShare = _.executorSuccessShare;
        sysAdminSuccessShare = _.sysAdminSuccessShare;
        totalSuccessShare = _.totalSuccessShare;
    }

    // ================  STATE VARIABLES ======================================
    // TaskReceiptIds
    uint256 public override currentTaskReceiptId;
    // taskReceipt.id => taskReceiptHash
    mapping(uint256 => bytes32) public override taskReceiptHash;

    // ================  SUBMIT ==============================================
    function canSubmitTask(address _userProxy, Task memory _task, uint256 _expiryDate)
        public
        view
        override
        returns(string memory)
    {
        // EXECUTOR CHECKS
        if (!isExecutorMinStaked(executorByProvider[_task.provider.addr]))
            return "GelatoCore.canSubmitTask: executorStake";

        // ExpiryDate
        if (_expiryDate != 0)
            if (_expiryDate < block.timestamp)
                return "GelatoCore.canSubmitTask: expiryDate";

        // Check Provider details
        string memory isProvided;
        if (_userProxy == _task.provider.addr)
            isProvided = providerModuleChecks(_userProxy, _task);
        else isProvided = isTaskProvided(_userProxy, _task);
        if (!isProvided.startsWithOk())
            return string(abi.encodePacked("GelatoCore.canSubmitTask.isProvided:", isProvided));

        // Success
        return OK;
    }

    function submitTask(Task memory _task, uint256 _expiryDate, uint256 _rounds) public override {
        // canSubmit Gate
        string memory canSubmitRes = canSubmitTask(msg.sender, _task, _expiryDate);
        require(canSubmitRes.startsWithOk(), canSubmitRes);

        // Generate new Task Receipt with single cycle
        Task[] memory singleCycle = new Task[](1);
        singleCycle[0] = _task;
        _storeTaskReceipt(msg.sender, 0, singleCycle, _expiryDate, _rounds);
    }

    function submitTaskCycle(Task[] memory _tasks, uint256 _expiryDate, uint256 _rounds) public override {
        // Check first task via canSubmit Gate
        require(_tasks.length > 1, "GelatoCore.submitTaskCycle:InvalidTaskLength");
        string memory canSubmitRes = canSubmitTask(msg.sender, _tasks[0],_expiryDate);
        require(canSubmitRes.startsWithOk(), canSubmitRes);

        _storeTaskReceipt(msg.sender, 0, _tasks, _expiryDate, _rounds);  // next == 1 at start
    }

    function _storeTaskReceipt(
        address _userProxy,
        uint256 _index,
        Task[] memory _cycle,
        uint256 _expiryDate,
        uint256 _rounds
    )
        private
    {
        // Increment TaskReceipt ID storage
        uint256 nextTaskReceiptId = currentTaskReceiptId + 1;
        currentTaskReceiptId = nextTaskReceiptId;

        // Generate new Task Receipt
        TaskReceipt memory taskReceipt = TaskReceipt({
            id: nextTaskReceiptId,
            userProxy: _userProxy, // Smart Contract Accounts ONLY
            index: _index,
            cycle: _cycle,
            rounds: _rounds,
            expiryDate: _expiryDate
        });

        // Hash TaskReceipt
        bytes32 hashedTaskReceipt = hashTaskReceipt(taskReceipt);

        // Store TaskReceipt Hash
        taskReceiptHash[taskReceipt.id] = hashedTaskReceipt;

        emit LogTaskSubmitted(taskReceipt.id, hashedTaskReceipt, taskReceipt);
    }

    // ================  CAN EXECUTE EXECUTOR API ============================
    function canExec(TaskReceipt memory _TR, uint256 _gelatoMaxGas, uint256 _gelatoGasPrice)
        public
        view
        override
        returns(string memory)
    {
        if (!isProviderLiquid(_TR.cycle[_TR.index].provider.addr, _gelatoMaxGas, _gelatoGasPrice))
            return "ProviderIlliquidity";

        if (_TR.userProxy != _TR.cycle[_TR.index].provider.addr) {
            string memory res = providerCanExec(_TR.userProxy, _TR.cycle[_TR.index], _gelatoGasPrice);
            if (!res.startsWithOk()) return res;
        }

        bytes32 hashedTaskReceipt = hashTaskReceipt(_TR);
        if (taskReceiptHash[_TR.id] != hashedTaskReceipt) return "InvalidTaskReceiptHash";

        if (_TR.expiryDate != 0 && _TR.expiryDate <= block.timestamp)
            return "TaskReceiptExpired";

        // Optional CHECK Condition for user proxies
        if (_TR.cycle[_TR.index].conditions.length != 0) {
            for (uint i; i < _TR.cycle[_TR.index].conditions.length; i++) {
                try _TR.cycle[_TR.index].conditions[i].inst.ok(_TR.cycle[_TR.index].conditions[i].data)
                    returns(string memory condition)
                {
                    if (!condition.startsWithOk())
                        return string(abi.encodePacked("ConditionNotOk:", condition));
                } catch Error(string memory error) {
                    return string(abi.encodePacked("ConditionReverted:", error));
                } catch {
                    return "ConditionReverted:undefined";
                }
            }
        }

        // Optional CHECK Action Terms
        for (uint i; i < _TR.cycle[_TR.index].actions.length; i++) {
            // Only check termsOk if specified, else continue
            if (!_TR.cycle[_TR.index].actions[i].termsOkCheck) continue;

            try IGelatoAction(_TR.cycle[_TR.index].actions[i].addr).termsOk(
                _TR.userProxy,
                _TR.cycle[_TR.index].actions[i].data
            )
                returns(string memory actionTermsOk)
            {
                if (!actionTermsOk.startsWithOk())
                    return string(abi.encodePacked("ActionTermsNotOk:", actionTermsOk));
            } catch Error(string memory error) {
                return string(abi.encodePacked("ActionReverted:", error));
            } catch {
                return "ActionRevertedNoMessage";
            }
        }

        // Check if we can submit the next task
        uint256 nextIndex = _getNextIndex(_TR);
        bool cannotSubmit = nextIndex == 0 && _TR.rounds == 1;
        if (!cannotSubmit) {
            string memory canResubmitSelf = canSubmitTask(_TR.userProxy, _TR.cycle[nextIndex], _TR.expiryDate);
            if (!canResubmitSelf.startsWithOk())
                return string(abi.encodePacked("CannotAutoResubmitSelf:", canResubmitSelf));
        }

        // Executor Validation
        if (msg.sender == address(this)) return OK;
        else if (msg.sender == executorByProvider[_TR.cycle[_TR.index].provider.addr])
            return OK;
        else return "InvalidExecutor";
    }

    // ================  EXECUTE EXECUTOR API ============================
    enum ExecutionResult { ExecSuccess, CanExecFailed, ExecRevert }
    enum ExecutorPay { Reward, Refund }

    // Execution Entry Point: tx.gasprice must be greater or equal to _getGelatoGasPrice()
    function exec(TaskReceipt memory _TR) public override {

        // Store startGas for gas-consumption based cost and payout calcs
        uint256 startGas = gasleft();

        // CHECKS: all further checks are done during this.executionWrapper.canExec()
        uint256 _internalGasRequirement = internalGasRequirement;
        require(startGas > _internalGasRequirement, "GelatoCore.exec: Insufficient gas sent");

        // memcopy of gelatoGasPrice, to avoid multiple storage reads
        uint256 gelatoGasPrice = _getGelatoGasPrice();
        require(
            tx.gasprice >= gelatoGasPrice,
            "GelatoCore.exec: tx.gasprice below gelatoGasPrice"
        );

        require(
            msg.sender == executorByProvider[_TR.cycle[_TR.index].provider.addr],
            "GelatoCore.exec: Invalid Executor"
        );

        // memcopy of gelatoMaxGas, to avoid multiple storage reads
        uint256 _gelatoMaxGas = gelatoMaxGas;

        ExecutionResult executionResult;
        string memory reason;

        try this.executionWrapper{gas: gasleft() - _internalGasRequirement}(
            _TR,
            _gelatoMaxGas,
            gelatoGasPrice
        )
            returns(ExecutionResult _executionResult, string memory _reason)
        {
            executionResult = _executionResult;
            reason = _reason;
        } catch Error(string memory error) {
            executionResult = ExecutionResult.ExecRevert;
            reason = error;
        } catch {
            // If any of the external calls in executionWrapper resulted in e.g. out of gas,
            // Executor is eligible for a Refund, but only if Executor sent gelatoMaxGas.
            executionResult = ExecutionResult.ExecRevert;
            reason = "GelatoCore.executionWrapper:undefined";
        }

        if (executionResult == ExecutionResult.ExecSuccess) {
            // END-1: SUCCESS => TaskReceipt Deletion & Reward
            delete taskReceiptHash[_TR.id];
            (uint256 executorSuccessFee, uint256 sysAdminSuccessFee) = _processProviderPayables(
                _TR.cycle[_TR.index].provider.addr,
                ExecutorPay.Reward,
                startGas,
                _gelatoMaxGas,
                gelatoGasPrice
            );
            emit LogExecSuccess(msg.sender, _TR.id, executorSuccessFee, sysAdminSuccessFee);

        } else if (executionResult == ExecutionResult.CanExecFailed) {
            // END-2: CanExecFailed => No TaskReceipt Deletion & No Refund
            emit LogCanExecFailed(msg.sender, _TR.id, reason);

        } else {
            // executionResult == ExecutionResult.ExecRevert
            // END-3.1: ExecReverted NO gelatoMaxGas => No TaskReceipt Deletion & No Refund
            if (startGas < _gelatoMaxGas) emit LogExecReverted(msg.sender, _TR.id, 0, reason);
            else {
                // END-3.2: ExecReverted BUT gelatoMaxGas was used
                //  => TaskReceipt Deletion & Refund
                delete taskReceiptHash[_TR.id];
                (uint256 executorRefund,) = _processProviderPayables(
                    _TR.cycle[_TR.index].provider.addr,
                    ExecutorPay.Refund,
                    startGas,
                    _gelatoMaxGas,
                     gelatoGasPrice
                );
                emit LogExecReverted(msg.sender, _TR.id, executorRefund, reason);
            }
        }
    }

    // Used by GelatoCore.exec(), to handle Out-Of-Gas from execution gracefully
    function executionWrapper(
        TaskReceipt memory taskReceipt,
        uint256 _gelatoMaxGas,
        uint256 _gelatoGasPrice
    )
        public
        returns(ExecutionResult, string memory)
    {
        require(msg.sender == address(this), "GelatoCore.executionWrapper:onlyGelatoCore");

        // canExec()
        string memory canExecRes = canExec(taskReceipt, _gelatoMaxGas, _gelatoGasPrice);
        if (!canExecRes.startsWithOk()) return (ExecutionResult.CanExecFailed, canExecRes);

        // Will revert if exec failed => will be caught in exec flow
        _exec(taskReceipt);

        // Execution Success: Executor REWARD
        return (ExecutionResult.ExecSuccess, "");
    }

    function _exec(TaskReceipt memory _TR) private {
        // INTERACTIONS
        // execPayload and proxyReturndataCheck values read from ProviderModule
        bytes memory execPayload;
        bool proxyReturndataCheck;

<<<<<<< HEAD
        try IGelatoProviderModule(_TR.cycle[_TR.index].provider.module).execPayload(
            _TR.cycle[_TR.index].actions
        )
=======
        try IGelatoProviderModule(_TR.task.provider.module).execPayload(_TR.task.actions)
>>>>>>> aa75f059
            returns(bytes memory _execPayload, bool _proxyReturndataCheck)
        {
            execPayload = _execPayload;
            proxyReturndataCheck = _proxyReturndataCheck;
        } catch Error(string memory _error) {
            revert(string(abi.encodePacked("GelatoCore._exec.execPayload:", _error)));
        } catch {
            revert("GelatoCore._exec.execPayload:undefined");
        }

        // Execution via UserProxy
        bool success;
        bytes memory userProxyReturndata;
        if (execPayload.length >= 4)
            (success, userProxyReturndata) = _TR.userProxy.call(execPayload);
        else revert("GelatoCore._exec.execPayload: invalid");

        // Check if actions reverts were caught by userProxy
        if (success && proxyReturndataCheck) {
<<<<<<< HEAD
            try _TR.cycle[_TR.index].provider.module.execRevertCheck(returndata)
                returns(bool _success)
            {
                success = _success;
=======
            try _TR.task.provider.module.execRevertCheck(userProxyReturndata) {
                // success: no revert from providerModule signifies no revert found
>>>>>>> aa75f059
            } catch Error(string memory _error) {
                revert(string(abi.encodePacked("GelatoCore._exec.execRevertCheck:", _error)));
            } catch {
                revert("GelatoCore._exec.execRevertCheck:undefined");
            }
        }

        // SUCCESS
<<<<<<< HEAD
        // Optional: Automated Cyclic Task Resubmission
        uint256 nextIndex = _getNextIndex(_TR);
        bool cannotSubmit = nextIndex == 0 && _TR.rounds == 1;
        if (!cannotSubmit) {
            uint256 nextRounds = _TR.rounds;
            // If the next index is 0 => we reached the end of this cycle
            // If _TR.rounds != 0  => We are not dealing with an infinite task
            if (nextIndex == 0 && _TR.rounds != 0) nextRounds = _TR.rounds - 1;
            _storeTaskReceipt(
                _TR.userProxy,
                nextIndex,
                _TR.cycle,
                _TR.expiryDate,
                nextRounds
            );
=======
        if (success) {
            // Optional: Automated Cyclic Task Resubmission
            if (_TR.task.autoResubmitSelf) {
                _storeTaskReceipt(
                    _TR.userProxy,
                    _TR.task,
                    _TR.next,
                    _TR.cycle
                );
            }

            // Optional: Automated Cyclic Task Submission
            if (_TR.cycle.length != 0) {
                uint256 next = _TR.next == _TR.cycle.length - 1 ? 0 : _TR.next + 1;
                _storeTaskReceipt(_TR.userProxy, _TR.cycle[_TR.next], next, _TR.cycle);
            }
        } else {
            // FAILURE: reverts, caught or uncaught in userProxy.call, were detected
            // We revert all state from userProxy.call and catch revert in exec flow
            userProxyReturndata.revertWithErrorString("GelatoCore._exec:");
>>>>>>> aa75f059
        }
    }

    function _processProviderPayables(
        address _provider,
        ExecutorPay _payType,
        uint256 _startGas,
        uint256 _gelatoMaxGas,
        uint256 _gelatoGasPrice
    )
        private
        returns(uint256 executorCompensation, uint256 sysAdminCompensation)
    {
        // Provider payable Gas Refund capped at gelatoMaxGas
        uint256 estExecTxGas = _startGas <= _gelatoMaxGas ? _startGas : _gelatoMaxGas;

        // ExecutionCost (- consecutive state writes + gas refund from deletion)
        uint256 estGasConsumed = (EXEC_TX_OVERHEAD + estExecTxGas).sub(
            gasleft(),
            "GelatoCore._processProviderPayables: estGasConsumed underflow"
        );

        if (_payType == ExecutorPay.Reward) {
            executorCompensation = executorSuccessFee(estGasConsumed, _gelatoGasPrice);
            sysAdminCompensation = sysAdminSuccessFee(estGasConsumed, _gelatoGasPrice);
            // ExecSuccess: Provider pays ExecutorSuccessFee and SysAdminSuccessFee
            providerFunds[_provider] = providerFunds[_provider].sub(
                executorCompensation.add(sysAdminCompensation),
                "GelatoCore._processProviderPayables: providerFunds underflow"
            );
            executorStake[msg.sender] += executorCompensation;
            sysAdminFunds += sysAdminCompensation;
        } else {
            // ExecFailure: Provider REFUNDS estimated costs to executor
            executorCompensation = estGasConsumed.mul(_gelatoGasPrice);
            providerFunds[_provider] = providerFunds[_provider].sub(
                executorCompensation,
                "GelatoCore._processProviderPayables: providerFunds underflow"
            );
            executorStake[msg.sender] += executorCompensation;
        }
    }

    // ================  CANCEL USER / EXECUTOR API ============================
    function cancelTask(TaskReceipt memory _TR) public override {
        // Checks
        require(
            msg.sender == _TR.userProxy || msg.sender == _TR.cycle[_TR.index].provider.addr,
            "GelatoCore.cancelTask: sender"
        );
        // Effects
        bytes32 hashedTaskReceipt = hashTaskReceipt(_TR);
        require(
            hashedTaskReceipt == taskReceiptHash[_TR.id],
            "GelatoCore.cancelTask: invalid taskReceiptHash"
        );
        delete taskReceiptHash[_TR.id];
        emit LogTaskCancelled(_TR.id, msg.sender);
    }

    function multiCancelTasks(TaskReceipt[] memory _taskReceipts) public override {
        for (uint i; i < _taskReceipts.length; i++) cancelTask(_taskReceipts[i]);
    }

    // Helpers
    function hashTaskReceipt(TaskReceipt memory _TR) public pure override returns(bytes32) {
        return keccak256(abi.encode(_TR));
    }

    function _getNextIndex(TaskReceipt memory _TR) private pure returns(uint256) {
        return _TR.index == _TR.cycle.length - 1 ? 0 : _TR.index + 1;
    }
}<|MERGE_RESOLUTION|>--- conflicted
+++ resolved
@@ -304,13 +304,9 @@
         bytes memory execPayload;
         bool proxyReturndataCheck;
 
-<<<<<<< HEAD
         try IGelatoProviderModule(_TR.cycle[_TR.index].provider.module).execPayload(
             _TR.cycle[_TR.index].actions
         )
-=======
-        try IGelatoProviderModule(_TR.task.provider.module).execPayload(_TR.task.actions)
->>>>>>> aa75f059
             returns(bytes memory _execPayload, bool _proxyReturndataCheck)
         {
             execPayload = _execPayload;
@@ -330,15 +326,8 @@
 
         // Check if actions reverts were caught by userProxy
         if (success && proxyReturndataCheck) {
-<<<<<<< HEAD
-            try _TR.cycle[_TR.index].provider.module.execRevertCheck(returndata)
-                returns(bool _success)
-            {
-                success = _success;
-=======
-            try _TR.task.provider.module.execRevertCheck(userProxyReturndata) {
+            try _TR.cycle[_TR.index].provider.module.execRevertCheck(userProxyReturndata) {
                 // success: no revert from providerModule signifies no revert found
->>>>>>> aa75f059
             } catch Error(string memory _error) {
                 revert(string(abi.encodePacked("GelatoCore._exec.execRevertCheck:", _error)));
             } catch {
@@ -347,44 +336,27 @@
         }
 
         // SUCCESS
-<<<<<<< HEAD
-        // Optional: Automated Cyclic Task Resubmission
-        uint256 nextIndex = _getNextIndex(_TR);
-        bool cannotSubmit = nextIndex == 0 && _TR.rounds == 1;
-        if (!cannotSubmit) {
-            uint256 nextRounds = _TR.rounds;
-            // If the next index is 0 => we reached the end of this cycle
-            // If _TR.rounds != 0  => We are not dealing with an infinite task
-            if (nextIndex == 0 && _TR.rounds != 0) nextRounds = _TR.rounds - 1;
-            _storeTaskReceipt(
-                _TR.userProxy,
-                nextIndex,
-                _TR.cycle,
-                _TR.expiryDate,
-                nextRounds
-            );
-=======
         if (success) {
             // Optional: Automated Cyclic Task Resubmission
-            if (_TR.task.autoResubmitSelf) {
+            uint256 nextIndex = _getNextIndex(_TR);
+            bool cannotSubmit = nextIndex == 0 && _TR.rounds == 1;
+            if (!cannotSubmit) {
+                uint256 nextRounds = _TR.rounds;
+                // If the next index is 0 => we reached the end of this cycle
+                // If _TR.rounds != 0  => We are not dealing with an infinite task
+                if (nextIndex == 0 && _TR.rounds != 0) nextRounds = _TR.rounds - 1;
                 _storeTaskReceipt(
                     _TR.userProxy,
-                    _TR.task,
-                    _TR.next,
-                    _TR.cycle
+                    nextIndex,
+                    _TR.cycle,
+                    _TR.expiryDate,
+                    nextRounds
                 );
-            }
-
-            // Optional: Automated Cyclic Task Submission
-            if (_TR.cycle.length != 0) {
-                uint256 next = _TR.next == _TR.cycle.length - 1 ? 0 : _TR.next + 1;
-                _storeTaskReceipt(_TR.userProxy, _TR.cycle[_TR.next], next, _TR.cycle);
             }
         } else {
             // FAILURE: reverts, caught or uncaught in userProxy.call, were detected
             // We revert all state from userProxy.call and catch revert in exec flow
             userProxyReturndata.revertWithErrorString("GelatoCore._exec:");
->>>>>>> aa75f059
         }
     }
 
