pragma solidity ^0.6.4;
pragma experimental ABIEncoderV2;

import { IGelatoCore, ExecClaim } from "./interfaces/IGelatoCore.sol";
import { GelatoExecutors } from "./GelatoExecutors.sol";
import { SafeMath } from "../external/SafeMath.sol";
import { IGelatoCondition } from "../gelato_conditions/IGelatoCondition.sol";
import { IGelatoAction } from "../gelato_actions/IGelatoAction.sol";
import { IGelatoProviderModule } from "./interfaces/IGelatoProviderModule.sol";

/// @title GelatoCore
/// @notice Exec Claim: minting, checking, execution, and cancellation
/// @dev Find all NatSpecs inside IGelatoCore
contract GelatoCore is IGelatoCore, GelatoExecutors {

    using SafeMath for uint256;

    // ================  STATE VARIABLES ======================================
    // Executor compensation for estimated tx costs not accounted for by startGas
    uint256 public constant override EXEC_TX_OVERHEAD = 50000;
    // ExecClaimIds
    uint256 public override currentExecClaimId;
    // execClaim.id => execClaimHash
    mapping(uint256 => bytes32) public override execClaimHash;
    // Executors can charge Providers execClaimRent
    mapping(uint256 => uint256) public override lastExecClaimRentPaymentDate;

    // ================  MINTING ==============================================
    // Only pass _executor for self-providing users, else address(0)
    function mintExecClaim(ExecClaim memory _execClaim) public override {
        // Smart Contract Accounts ONLY
        _execClaim.userProxy = msg.sender;

        // EXECUTOR CHECKS
        address executor = providerExecutor[_execClaim.provider];
        require(
            isExecutorMinStaked(executor),
            "GelatoCore.mintExecClaim: providerExecutor's stake is insufficient."
        );

        // User checks
        require(
            _execClaim.expiryDate >= now + 60 seconds,
            "GelatoCore.mintExecClaim: Invalid expiryDate"
        );

        // PROVIDER CHECKS (not for self-Providers)
        if (msg.sender != _execClaim.provider) {
            string memory isProvided = isExecClaimProvided(_execClaim);
            require(
                isProvided.startsWithOk(),
                string(abi.encodePacked("GelatoCore.mintExecClaim.isProvided:", isProvided))
            );
        }

        // Mint new execClaim
        currentExecClaimId++;
        _execClaim.id = currentExecClaimId;

        // ExecClaim Hashing
        bytes32 hashedExecClaim = keccak256(abi.encode(_execClaim));

        // ExecClaim Hash registration
        execClaimHash[_execClaim.id] = hashedExecClaim;

        // First ExecClaim Rent for first execClaimTenancy is free
        lastExecClaimRentPaymentDate[_execClaim.id] = now;

        emit LogExecClaimMinted(executor, _execClaim.id, hashedExecClaim, _execClaim);
    }

    function mintSelfProvidedExecClaim(ExecClaim memory _execClaim, address _executor)
        public
        payable
        override
    {
        // CHECK: UserProxy (msg.sender) is self-Provider
        require(
            msg.sender == _execClaim.provider,
            "GelatoCore.mintSelfProvidedExecClaim: sender not provider"
        );

        // Executor Handling
        if (_executor != address(0) && providerExecutor[msg.sender] != _executor)
            providerExecutor[msg.sender] = _executor;  // assign new executor

        // Optional User prepayment
        if (msg.value > 0) providerFunds[msg.sender] += msg.value;

        // Minting
        mintExecClaim(_execClaim);
    }

    // ================  CAN EXECUTE EXECUTOR API ============================
    function canExec(ExecClaim memory _execClaim, uint256 _gelatoGasPrice)
        public
        view
        override
        returns(string memory)
    {
        if (_execClaim.userProxy != _execClaim.provider) {
            string memory res = providerCanExec(_execClaim, _gelatoGasPrice);
            if (!res.startsWithOk()) return res;
        }

        if (!isProviderLiquid(_execClaim.provider)) return "ProviderIlliquid";

        bytes32 hashedExecClaim = keccak256(abi.encode(_execClaim));
        if (execClaimHash[_execClaim.id] != hashedExecClaim) return "InvalidExecClaimHash";

        if (_execClaim.expiryDate != 0 && _execClaim.expiryDate < now) return "Expired";

        // CHECK Condition for user proxies
        if (_execClaim.condition != address(0)) {
            try IGelatoCondition(_execClaim.condition).ok(_execClaim.conditionPayload)
                returns(string memory condition)
            {
                if (!condition.startsWithOk())
                    return string(abi.encodePacked("ConditionNotOk:", condition));
            } catch Error(string memory error) {
                return string(abi.encodePacked("ConditionReverted:", error));
            } catch {
                return "ConditionRevertedNoMessage";
            }
        }

        // CHECK Action Conditions
        try IGelatoAction(_execClaim.action).termsOk(_execClaim.actionPayload)
            returns(string memory actionTermsOk)
        {
            if (!actionTermsOk.startsWithOk())
                return string(abi.encodePacked("ActionTermsNotOk:", actionTermsOk));
        } catch Error(string memory error) {
            return string(abi.encodePacked("ActionReverted:", error));
        } catch {
            return "ActionRevertedNoMessage";
        }

        // At end, to allow for canExec debugging from any account. Else check this first.
        if (msg.sender != providerExecutor[_execClaim.provider]) return "InvalidExecutor";

        return "Ok";
    }

    // ================  EXECUTE EXECUTOR API ============================
<<<<<<< HEAD
    enum ExecutionResult { ExecSuccess, CanExecFailed, ExecFailed /*, ExecutionRevert*/ }
    enum ExecutorPay { Reward, Refund }
=======
    enum ExecutorPay {
        Reward,
        Refund
    }
>>>>>>> 554ffafa

    // Execution Entry Point
    function exec(ExecClaim memory _execClaim) public override {
        // Store startGas for gas-consumption based cost and payout calcs
        uint256 startGas = gasleft();

        require(startGas > internalGasRequirement, "GelatoCore.exec: Insufficient gas sent");

        // memcopy of gelatoGasPrice and gelatoMaxGas, to avoid multiple storage reads
        uint256 _gelatoGasPrice = gelatoGasPrice;
        uint256 _gelatoMaxGas = gelatoMaxGas;

        // CHECKS
        require(tx.gasprice == _gelatoGasPrice, "GelatoCore.exec: tx.gasprice");

        ExecutionResult executionResult;
        string memory reason;

        try this.executionWrapper{gas: startGas - internalGasRequirement}(
            _execClaim,
            _gelatoGasPrice
        )
            returns(ExecutionResult _executionResult, string memory _reason)
        {
            executionResult = _executionResult;
            reason = _reason;
        } catch {
            // If any of the external calls in executionWrapper resulted in e.g. out of gas,
            // Executor is eligible for a Refund, but only if Executor sent gelatoMaxGas.
            // executionResult = ExecutionResult.ExecutionRevert; @dev implict => saving gas
        }

        if (executionResult == ExecutionResult.ExecSuccess) {
            // END-1: SUCCESS => ExecClaim Deletion & Reward
            delete execClaimHash[_execClaim.id];
            _processProviderPayables(
                _execClaim.provider,
                ExecutorPay.Reward,
                startGas,
                _gelatoMaxGas,
                _gelatoGasPrice
            );
            emit LogExecSuccess(msg.sender, _execClaim.id);
            return;

        } else if (executionResult == ExecutionResult.CanExecFailed) {
            // END-2: CanExecFailed => No ExecClaim Deletion & No Refund
            emit LogCanExecFailed(msg.sender, _execClaim.id, reason);
            return;

        } else if (executionResult == ExecutionResult.ExecFailed) {
            emit LogExecFailed(msg.sender, _execClaim.id, reason);

            // END-3.1: ExecFailed NO gelatoMaxGas => No ExecClaim Deletion & No Refund
            if (startGas < _gelatoMaxGas) return;

        } else {
            emit LogExecutionRevert(msg.sender, _execClaim.id);

            // END-4.1: ExecutionReverted NO gelatoMaxGas => No ExecClaim Deletion & No Refund
            if (startGas < _gelatoMaxGas) return;
        }

        // END-3.2 OR End-4.2: ExecFailed OR ExecutionReverted BUT gelatoMaxGas was used
        //  => ExecClaim Deletion & Refund
        delete execClaimHash[_execClaim.id];
        _processProviderPayables(
            _execClaim.provider,
            ExecutorPay.Refund,
            startGas,
            _gelatoMaxGas,
            _gelatoGasPrice
        );
    }

    // Used by GelatoCore.exec(), to handle Out-Of-Gas from execution gracefully
    function executionWrapper(ExecClaim memory execClaim, uint256 _gelatoGasPrice)
        public
        returns(ExecutionResult, string memory)
    {
        require(msg.sender == address(this), "GelatoCore.executionWrapper:onlyGelatoCore");

        // canExec()
        string memory canExecRes = canExec(execClaim, _gelatoGasPrice);
        if (!canExecRes.startsWithOk()) return (ExecutionResult.CanExecFailed, canExecRes);

        // _exec()
        (bool success, string memory error) = _exec(execClaim);
        if (!success) return (ExecutionResult.ExecFailed, error);

        // Execution Success: Executor REWARD
        return (ExecutionResult.ExecSuccess, "");
    }

    function _exec(ExecClaim memory _execClaim)
        private
        returns(bool success, string memory error)
    {
        // INTERACTIONS
        bytes memory revertMsg;

        // Provided Users vs. Self-Providing Users
        if (_execClaim.userProxy != _execClaim.provider) {
            // Provided Users: execPayload from ProviderModule
            bytes memory execPayload;
            try IGelatoProviderModule(_execClaim.providerModule).execPayload(
                _execClaim.action,
                _execClaim.actionPayload
            )
                returns(bytes memory _execPayload)
            {
                execPayload = _execPayload;
            } catch Error(string memory _error) {
                error = string(abi.encodePacked("GelatoCore._exec.execPayload:", _error));
            } catch {
                error = "GelatoCore._exec.execPayload";
            }

            // Execution via UserProxy
            if (execPayload.length >= 4)
                (success, revertMsg) = _execClaim.userProxy.call(execPayload);

            else error = "GelatoCore._exec.execPayload: invalid";
        } else {
            // Self-Providing Users: actionPayload == execPayload assumption
            // Execution via UserProxy
            if (_execClaim.actionPayload.length >= 4)
                (success, revertMsg) = _execClaim.userProxy.call(_execClaim.actionPayload);
            else error = "GelatoCore._exec.actionPayload: invalid";
        }

        // FAILURE
        if (!success) {
            // Error string decoding for revertMsg from userProxy.call
            if (bytes(error).length == 0) {
                // 32-length, 4-ErrorSelector, UTF-8 revertMsg
                if (revertMsg.length % 32 == 4) {
                    bytes4 selector;
                    assembly { selector := mload(add(revertMsg, 32)) }
                    if (selector == 0x08c379a0) {  // Function selector for Error(string)
                        assembly { revertMsg := mload(add(revertMsg, 36)) }
                        error = string(
                            abi.encodePacked("GelatoCore._exec:", string(revertMsg))
                        );
                    } else {
                        error = "GelatoCore._exec:NoErrorSelector";
                    }
                } else {
                    error = "GelatoCore._exec:UnexpectedReturndata";
                }
            }
        }
    }

    function _processProviderPayables(
        address _provider,
        ExecutorPay _payType,
        uint256 _startGas,
        uint256 _gelatoMaxGas,
        uint256 _gelatoGasPrice
    )
        private
    {
        // Provider payable Gas Refund capped at gelatoMaxGas
        uint256 estExecTxGas = _startGas <= _gelatoMaxGas ? _startGas : _gelatoMaxGas;

        // ExecutionCost (- consecutive state writes + gas refund from deletion)
        uint256 estGasConsumed = EXEC_TX_OVERHEAD + estExecTxGas - gasleft();

        if (_payType == ExecutorPay.Reward) {
            uint256 executorSuccessFee = executorSuccessFee(estGasConsumed, _gelatoGasPrice);
            uint256 sysAdminSuccessFee = sysAdminSuccessFee(estGasConsumed, _gelatoGasPrice);
            // ExecSuccess: Provider pays ExecutorSuccessFee and SysAdminSuccessFee
            providerFunds[_provider] = providerFunds[_provider].sub(
                executorSuccessFee.add(sysAdminSuccessFee),
                "GelatoCore._processProviderPayables: providerFunds underflow"
            );
            executorFunds[msg.sender] += executorSuccessFee;
            sysAdminFunds += sysAdminSuccessFee;
        } else {
            // ExecFailure: Provider REFUNDS estimated costs to executor
            uint256 estExecCost = estGasConsumed.mul(_gelatoGasPrice);
            providerFunds[_provider] = providerFunds[_provider].sub(
                estExecCost,
                "GelatoCore._processProviderPayables:  providerFunds underflow"
            );
            executorFunds[msg.sender] += estExecCost;
        }
    }

    // ================  CANCEL USER / EXECUTOR API ============================
    function cancelExecClaim(ExecClaim memory _execClaim) public override {
        // Checks
        if (msg.sender != _execClaim.userProxy && msg.sender != _execClaim.provider)
            require(_execClaim.expiryDate <= now, "GelatoCore.cancelExecClaim: sender");
        // Effects
        bytes32 hashedExecClaim = keccak256(abi.encode(_execClaim));
        require(
            hashedExecClaim == execClaimHash[_execClaim.id],
            "GelatoCore.cancelExecClaim: invalid execClaimHash"
        );
        delete execClaimHash[_execClaim.id];
        emit LogExecClaimCancelled(_execClaim.id);
    }

    function batchCancelExecClaim(ExecClaim[] memory _execClaims) public override {
        for (uint i; i < _execClaims.length; i++) cancelExecClaim(_execClaims[i]);
    }

    // ================  EXECCLAIM RENT APIs =================
    function collectExecClaimRent(ExecClaim memory _execClaim) public override {
        // CHECKS
        require(
            providerExecutor[_execClaim.provider] == msg.sender,
            "GelatoCore.collecExecClaimRent: msg.sender not assigned Executor"
        );
        if (_execClaim.expiryDate != 0) {
            require(
                _execClaim.expiryDate > now,
                "GelatoCore.collectExecClaimRent: expired"
            );
        }
        require(
            lastExecClaimRentPaymentDate[_execClaim.id] <= now - execClaimTenancy,
            "GelatoCore.collecExecClaimRent: rent is not due"
        );
        require(
            (isConditionActionProvided(_execClaim)).startsWithOk(),
            "GelatoCore.collecExecClaimRent: isConditionActionProvided failed"
        );
        require(
            providerFunds[_execClaim.provider] >= execClaimRent,
            "GelatoCore.collecExecClaimRent: insufficient providerFunds"
        );
        bytes32 hashedExecClaim = keccak256(abi.encode(_execClaim));
        require(
            hashedExecClaim == execClaimHash[_execClaim.id],
            "GelatoCore.collectExecClaimRent: invalid execClaimHash"
        );

        // EFFECTS
        lastExecClaimRentPaymentDate[_execClaim.id] = now;

        // INTERACTIONS: Provider pays Executor ExecClaim Rent.
        providerFunds[_execClaim.provider] -= execClaimRent;
        executorFunds[msg.sender] += execClaimRent;

        emit LogCollectExecClaimRent(
            msg.sender,
            _execClaim.provider,
            _execClaim.id,
            execClaimRent
        );
    }

    function batchCollectExecClaimRent(ExecClaim[] memory _execClaims) public override {
        for (uint i; i < _execClaims.length; i++) collectExecClaimRent(_execClaims[i]);
    }
}<|MERGE_RESOLUTION|>--- conflicted
+++ resolved
@@ -32,10 +32,10 @@
         _execClaim.userProxy = msg.sender;
 
         // EXECUTOR CHECKS
-        address executor = providerExecutor[_execClaim.provider];
+        address executor = executorByProvider[_execClaim.provider];
         require(
             isExecutorMinStaked(executor),
-            "GelatoCore.mintExecClaim: providerExecutor's stake is insufficient."
+            "GelatoCore.mintExecClaim: executorByProvider's stake is insufficient."
         );
 
         // User checks
@@ -81,8 +81,8 @@
         );
 
         // Executor Handling
-        if (_executor != address(0) && providerExecutor[msg.sender] != _executor)
-            providerExecutor[msg.sender] = _executor;  // assign new executor
+        if (_executor != address(0) && executorByProvider[msg.sender] != _executor)
+            executorByProvider[msg.sender] = _executor;  // assign new executor
 
         // Optional User prepayment
         if (msg.value > 0) providerFunds[msg.sender] += msg.value;
@@ -137,21 +137,14 @@
         }
 
         // At end, to allow for canExec debugging from any account. Else check this first.
-        if (msg.sender != providerExecutor[_execClaim.provider]) return "InvalidExecutor";
+        if (msg.sender != executorByProvider[_execClaim.provider]) return "InvalidExecutor";
 
         return "Ok";
     }
 
     // ================  EXECUTE EXECUTOR API ============================
-<<<<<<< HEAD
     enum ExecutionResult { ExecSuccess, CanExecFailed, ExecFailed /*, ExecutionRevert*/ }
     enum ExecutorPay { Reward, Refund }
-=======
-    enum ExecutorPay {
-        Reward,
-        Refund
-    }
->>>>>>> 554ffafa
 
     // Execution Entry Point
     function exec(ExecClaim memory _execClaim) public override {
@@ -365,7 +358,7 @@
     function collectExecClaimRent(ExecClaim memory _execClaim) public override {
         // CHECKS
         require(
-            providerExecutor[_execClaim.provider] == msg.sender,
+            executorByProvider[_execClaim.provider] == msg.sender,
             "GelatoCore.collecExecClaimRent: msg.sender not assigned Executor"
         );
         if (_execClaim.expiryDate != 0) {
