pragma solidity ^0.6.6;
pragma experimental ABIEncoderV2;

import { IGelatoCore, Task, ExecClaim } from "./interfaces/IGelatoCore.sol";
import { GelatoExecutors } from "./GelatoExecutors.sol";
import { SafeMath } from "../external/SafeMath.sol";
import { IGelatoCondition } from "../gelato_conditions/IGelatoCondition.sol";
import { IGelatoAction } from "../gelato_actions/IGelatoAction.sol";
import { IGelatoProviderModule } from "./interfaces/IGelatoProviderModule.sol";

/// @title GelatoCore
/// @author Luis Schliesske & Hilmar Orth
/// @notice Exec Claim: minting, validation, execution, charging and cancellation
/// @dev Find all NatSpecs inside IGelatoCore
contract GelatoCore is IGelatoCore, GelatoExecutors {

    using SafeMath for uint256;

    // ================  STATE VARIABLES ======================================
    // ExecClaimIds
    uint256 public override currentExecClaimId;
    // execClaim.id => execClaimHash
    mapping(uint256 => bytes32) public override execClaimHash;

    // ================  MINTING ==============================================
    function mintExecClaim(Task memory _task) public override {
        // GelatoCore will generate an ExecClaim from the _task
        ExecClaim memory execClaim;
        execClaim.task = _task;

        // Smart Contract Accounts ONLY
        execClaim.userProxy = msg.sender;

        // EXECUTOR CHECKS
        address executor = executorByProvider[_task.provider.addr];
        require(
            isExecutorMinStaked(executor),
            "GelatoCore.mintExecClaim: executorByProvider's stake is insufficient"
        );

        // User checks
        if (_task.expiryDate != 0) {
            require(
                _task.expiryDate >= now,
                "GelatoCore.mintExecClaim: Invalid expiryDate"
            );
        }

        // Check Provider details
        string memory isProvided;
        if (msg.sender == _task.provider.addr) isProvided = providerModuleChecks(execClaim);
        else isProvided = isExecClaimProvided(execClaim);
        require(
            isProvided.startsWithOk(),
            string(abi.encodePacked("GelatoCore.mintExecClaim.isProvided:", isProvided))
        );

        // Mint new execClaim
        currentExecClaimId++;
        execClaim.id = currentExecClaimId;

        // ExecClaim Hashing
        bytes32 hashedExecClaim = hashExecClaim(execClaim);

        // ExecClaim Hash registration
        execClaimHash[execClaim.id] = hashedExecClaim;

        emit LogExecClaimMinted(executor, execClaim.id, hashedExecClaim, execClaim);
    }

    // ================  CAN EXECUTE EXECUTOR API ============================
    function canExec(ExecClaim memory _ec, uint256 _gelatoMaxGas, uint256 _execTxGasPrice)
        public
        view
        override
        returns(string memory)
    {
        if (_execTxGasPrice != _getGelatoGasPrice()) return "ExecTxGasPriceNotGelatoGasPrice";

        if (!isProviderLiquid(_ec.task.provider.addr, _gelatoMaxGas, _execTxGasPrice))
            return "ProviderIlliquidity";

        if (_ec.userProxy != _ec.task.provider.addr) {
            string memory res = providerCanExec(_ec, _execTxGasPrice);
            if (!res.startsWithOk()) return res;
        }

        bytes32 hashedExecClaim = hashExecClaim(_ec);
        if (execClaimHash[_ec.id] != hashedExecClaim) return "InvalidExecClaimHash";

        if (_ec.task.expiryDate != 0 && _ec.task.expiryDate < now) return "ExecClaimExpired";

        // CHECK Condition for user proxies
        if (_ec.task.condition.inst != IGelatoCondition(0)) {
            try _ec.task.condition.inst.ok(_ec.task.condition.data)
                returns(string memory condition)
            {
                if (!condition.startsWithOk())
                    return string(abi.encodePacked("ConditionNotOk:", condition));
            } catch Error(string memory error) {
                return string(abi.encodePacked("ConditionReverted:", error));
            } catch {
                return "ConditionRevertedNoMessage";
            }
        }

        // CHECK Action Conditions
        for (uint i; i < _ec.task.actions.length; i++) {
            // Only check termsOk if specified, else continue
            if (!_ec.task.actions[i].termsOkCheck) continue;

            try IGelatoAction(_ec.task.actions[i].inst).termsOk(_ec.task.actions[i].data)
                returns(string memory actionTermsOk)
            {
                if (!actionTermsOk.startsWithOk())
                    return string(abi.encodePacked("ActionTermsNotOk:", actionTermsOk));
            } catch Error(string memory error) {
                return string(abi.encodePacked("ActionReverted:", error));
            } catch {
                return "ActionRevertedNoMessage";
            }
        }

        // Executor Validation
        if (msg.sender == address(this)) return OK;
        else if (msg.sender == executorByProvider[_ec.task.provider.addr]) return OK;
        else return "InvalidExecutor";
    }

    // ================  EXECUTE EXECUTOR API ============================
    enum ExecutionResult { ExecSuccess, CanExecFailed, ExecFailed, ExecutionRevert }
    enum ExecutorPay { Reward, Refund }

    // Execution Entry Point: tx.gasprice must be _getGelatoGasPrice()
    function exec(ExecClaim memory _ec) public override {

        // Store startGas for gas-consumption based cost and payout calcs
        uint256 startGas = gasleft();

        // CHECKS: all further checks are done during this.executionWrapper.canExec()
        require(startGas > internalGasRequirement, "GelatoCore.exec: Insufficient gas sent");
        require(
            msg.sender == executorByProvider[_ec.task.provider.addr],
            "GelatoCore.exec: Invalid Executor"
        );

        // memcopy of gelatoMaxGas, to avoid multiple storage reads
        uint256 _gelatoMaxGas = gelatoMaxGas;

        ExecutionResult executionResult;
        string memory reason;

        try this.executionWrapper{gas: startGas - internalGasRequirement}(_ec, _gelatoMaxGas)
            returns(ExecutionResult _executionResult, string memory _reason)
        {
            executionResult = _executionResult;
            reason = _reason;

        } catch {
            // If any of the external calls in executionWrapper resulted in e.g. out of gas,
            // Executor is eligible for a Refund, but only if Executor sent gelatoMaxGas.
            executionResult = ExecutionResult.ExecutionRevert;
        }

        if (executionResult == ExecutionResult.ExecSuccess) {
            // END-1: SUCCESS => ExecClaim Deletion & Reward
            delete execClaimHash[_ec.id];
            (uint256 executorSuccessFee, uint256 sysAdminSuccessFee) = _processProviderPayables(
                _ec.task.provider.addr,
                ExecutorPay.Reward,
                startGas,
                _gelatoMaxGas,
                tx.gasprice  // == gelatoGasPrice
            );
            emit LogExecSuccess(msg.sender, _ec.id, executorSuccessFee, sysAdminSuccessFee);

        } else if (executionResult == ExecutionResult.CanExecFailed) {
            // END-2: CanExecFailed => No ExecClaim Deletion & No Refund
            emit LogCanExecFailed(msg.sender, _ec.id, reason);

        } else if (executionResult == ExecutionResult.ExecFailed) {
            // END-3.1: ExecFailed NO gelatoMaxGas => No ExecClaim Deletion & No Refund
            if (startGas < _gelatoMaxGas) emit LogExecFailed(msg.sender, _ec.id, 0, reason);
            else {
                // END-3.2 ExecFailed BUT gelatoMaxGas was used
                //  => ExecClaim Deletion & Refund
                delete execClaimHash[_ec.id];
                (uint256 executorRefund,) = _processProviderPayables(
                    _ec.task.provider.addr,
                    ExecutorPay.Refund,
                    startGas,
                    _gelatoMaxGas,
                    tx.gasprice  // == gelatoGasPrice
                );
                emit LogExecFailed(msg.sender, _ec.id, executorRefund, reason);
            }

        } else {
            // executionResult == ExecutionResult.ExecutionRevert
            // END-4.1: ExecutionReverted NO gelatoMaxGas => No ExecClaim Deletion & No Refund
            if (startGas < _gelatoMaxGas) emit LogExecutionRevert(msg.sender, _ec.id, 0);
            else {
                // END-4.2: ExecutionReverted BUT gelatoMaxGas was used
                //  => ExecClaim Deletion & Refund
                delete execClaimHash[_ec.id];
                (uint256 executorRefund,) = _processProviderPayables(
                    _ec.task.provider.addr,
                    ExecutorPay.Refund,
                    startGas,
                    _gelatoMaxGas,
                     tx.gasprice  // == gelatoGasPrice
                );
                emit LogExecutionRevert(msg.sender, _ec.id, executorRefund);
            }
        }
    }

    // Used by GelatoCore.exec(), to handle Out-Of-Gas from execution gracefully
    function executionWrapper(ExecClaim memory execClaim, uint256 _gelatoMaxGas)
        public
        returns(ExecutionResult, string memory)
    {
        require(msg.sender == address(this), "GelatoCore.executionWrapper:onlyGelatoCore");

        // canExec()
        string memory canExecRes = canExec(execClaim, _gelatoMaxGas, tx.gasprice);
        if (!canExecRes.startsWithOk()) return (ExecutionResult.CanExecFailed, canExecRes);

        // _exec()
        (bool success, string memory error) = _exec(execClaim);
        if (!success) return (ExecutionResult.ExecFailed, error);

        // Execution Success: Executor REWARD
        return (ExecutionResult.ExecSuccess, "");
    }

    function _exec(ExecClaim memory _ec)
        private
        returns(bool success, string memory error)
    {
        // INTERACTIONS
        // execPayload from ProviderModule
        bytes memory execPayload;
        try IGelatoProviderModule(_ec.task.provider.module).execPayload(_ec.task.actions)
            returns(bytes memory _execPayload)
        {
            execPayload = _execPayload;
        } catch Error(string memory _error) {
            error = string(abi.encodePacked("GelatoCore._exec.execPayload:", _error));
        } catch {
            error = "GelatoCore._exec.execPayload";
        }

        // Execution via UserProxy
        bytes memory revertMsg;
        if (execPayload.length >= 4) (success, revertMsg) = _ec.userProxy.call(execPayload);
        else if (bytes(error).length == 0) error = "GelatoCore._exec.execPayload: invalid";

        // FAILURE
        if (!success) {
            // Error string decoding for revertMsg from userProxy.call
            if (bytes(error).length == 0) {
                // 32-length, 4-ErrorSelector, UTF-8 revertMsg
                if (revertMsg.length % 32 == 4) {
                    bytes4 selector;
                    assembly { selector := mload(add(0x20, revertMsg)) }
                    if (selector == 0x08c379a0) {  // Function selector for Error(string)
                        assembly { revertMsg := add(revertMsg, 68) }
                        error = string(
                            abi.encodePacked("GelatoCore._exec:", string(revertMsg))
                        );
                    } else {
                        error = "GelatoCore._exec:NoErrorSelector";
                    }
                } else {
                    error = "GelatoCore._exec:UnexpectedReturndata";
                }
            }
        }
    }

    function _processProviderPayables(
        address _provider,
        ExecutorPay _payType,
        uint256 _startGas,
        uint256 _gelatoMaxGas,
        uint256 _gelatoGasPrice
    )
        private
        returns(uint256 executorCompensation, uint256 sysAdminCompensation)
    {
        // Provider payable Gas Refund capped at gelatoMaxGas
        uint256 estExecTxGas = _startGas <= _gelatoMaxGas ? _startGas : _gelatoMaxGas;

        // ExecutionCost (- consecutive state writes + gas refund from deletion)
        uint256 estGasConsumed = EXEC_TX_OVERHEAD + estExecTxGas - gasleft();

        if (_payType == ExecutorPay.Reward) {
            executorCompensation = executorSuccessFee(estGasConsumed, _gelatoGasPrice);
            sysAdminCompensation = sysAdminSuccessFee(estGasConsumed, _gelatoGasPrice);
            // ExecSuccess: Provider pays ExecutorSuccessFee and SysAdminSuccessFee
            providerFunds[_provider] = providerFunds[_provider].sub(
                executorCompensation.add(sysAdminCompensation),
                "GelatoCore._processProviderPayables: providerFunds underflow"
            );
            executorStake[msg.sender] += executorCompensation;
            sysAdminFunds += sysAdminCompensation;
        } else {
            // ExecFailure: Provider REFUNDS estimated costs to executor
            executorCompensation = estGasConsumed.mul(_gelatoGasPrice);
            providerFunds[_provider] = providerFunds[_provider].sub(
                executorCompensation,
                "GelatoCore._processProviderPayables:  providerFunds underflow"
            );
            executorStake[msg.sender] += executorCompensation;
        }
    }

    // ================  CANCEL USER / EXECUTOR API ============================
    function cancelExecClaim(ExecClaim memory _ec) public override {
        // Checks
        require (msg.sender == _ec.userProxy || msg.sender == _ec.task.provider.addr, "GelatoCore.cancelExecClaim: sender");
        // Effects
        bytes32 hashedExecClaim = hashExecClaim(_ec);
        require(
            hashedExecClaim == execClaimHash[_ec.id],
            "GelatoCore.cancelExecClaim: invalid execClaimHash"
        );
        delete execClaimHash[_ec.id];
        emit LogExecClaimCancelled(_ec.id);
    }

    function batchCancelExecClaims(ExecClaim[] memory _execClaims) public override {
        for (uint i; i < _execClaims.length; i++) cancelExecClaim(_execClaims[i]);
    }

<<<<<<< HEAD
=======
    // ================  EXECCLAIM RENT APIs =================
    function collectExecClaimRent(ExecClaim memory _ec) public override {
        // CHECKS
        string memory canCollect = canCollectExecClaimRent(_ec);
        if (!canCollect.startsWithOk())
            revert(string(abi.encodePacked("GelatoCore.collectExecClaimRent:", canCollect)));

        // EFFECTS
        lastExecClaimRentPaymentDate[_ec.id] = now;

        // INTERACTIONS: Provider pays Executor ExecClaim Rent.
        providerFunds[_ec.task.provider.addr] -= execClaimRent;
        executorStake[msg.sender] += execClaimRent;

        emit LogCollectExecClaimRent(
            msg.sender,
            _ec.task.provider.addr,
            _ec.id,
            execClaimRent
        );
    }

    function batchCollectExecClaimRent(ExecClaim[] memory _execClaims) public override {
        for (uint i; i < _execClaims.length; i++) collectExecClaimRent(_execClaims[i]);
    }

    function canCollectExecClaimRent(ExecClaim memory _ec)
        public
        view
        override
        returns(string memory)
    {
        // CHECKS
        if (executorByProvider[_ec.task.provider.addr] != msg.sender) return "NotAssigned";

        bytes32 hashedExecClaim = hashExecClaim(_ec);
        if (hashedExecClaim != execClaimHash[_ec.id]) return "InvalidExecClaimHash";

        if (_ec.task.expiryDate != 0)
            if (_ec.task.expiryDate < now) return "ExecClaimExpired";

        if (lastExecClaimRentPaymentDate[_ec.id] > now - execClaimTenancy)
            return "RentNotDue";

        if(_ec.task.provider.addr != _ec.userProxy) {
            string memory provided = isIceCreamProvided(
                    _ec.task.provider.addr,
                    _ec.task.condition.inst,
                    _ec.task.actions
            );
            if (!provided.startsWithOk()) return "IceCreamnotProvided";
        }

        if (providerFunds[_ec.task.provider.addr] < execClaimRent) return "ProviderIlliquid";

        return OK;
    }


>>>>>>> 3a6287d5
    // Helper
    function hashExecClaim(ExecClaim memory _ec) public pure override returns(bytes32) {
        return keccak256(abi.encode(_ec));
    }
}<|MERGE_RESOLUTION|>--- conflicted
+++ resolved
@@ -334,68 +334,6 @@
         for (uint i; i < _execClaims.length; i++) cancelExecClaim(_execClaims[i]);
     }
 
-<<<<<<< HEAD
-=======
-    // ================  EXECCLAIM RENT APIs =================
-    function collectExecClaimRent(ExecClaim memory _ec) public override {
-        // CHECKS
-        string memory canCollect = canCollectExecClaimRent(_ec);
-        if (!canCollect.startsWithOk())
-            revert(string(abi.encodePacked("GelatoCore.collectExecClaimRent:", canCollect)));
-
-        // EFFECTS
-        lastExecClaimRentPaymentDate[_ec.id] = now;
-
-        // INTERACTIONS: Provider pays Executor ExecClaim Rent.
-        providerFunds[_ec.task.provider.addr] -= execClaimRent;
-        executorStake[msg.sender] += execClaimRent;
-
-        emit LogCollectExecClaimRent(
-            msg.sender,
-            _ec.task.provider.addr,
-            _ec.id,
-            execClaimRent
-        );
-    }
-
-    function batchCollectExecClaimRent(ExecClaim[] memory _execClaims) public override {
-        for (uint i; i < _execClaims.length; i++) collectExecClaimRent(_execClaims[i]);
-    }
-
-    function canCollectExecClaimRent(ExecClaim memory _ec)
-        public
-        view
-        override
-        returns(string memory)
-    {
-        // CHECKS
-        if (executorByProvider[_ec.task.provider.addr] != msg.sender) return "NotAssigned";
-
-        bytes32 hashedExecClaim = hashExecClaim(_ec);
-        if (hashedExecClaim != execClaimHash[_ec.id]) return "InvalidExecClaimHash";
-
-        if (_ec.task.expiryDate != 0)
-            if (_ec.task.expiryDate < now) return "ExecClaimExpired";
-
-        if (lastExecClaimRentPaymentDate[_ec.id] > now - execClaimTenancy)
-            return "RentNotDue";
-
-        if(_ec.task.provider.addr != _ec.userProxy) {
-            string memory provided = isIceCreamProvided(
-                    _ec.task.provider.addr,
-                    _ec.task.condition.inst,
-                    _ec.task.actions
-            );
-            if (!provided.startsWithOk()) return "IceCreamnotProvided";
-        }
-
-        if (providerFunds[_ec.task.provider.addr] < execClaimRent) return "ProviderIlliquid";
-
-        return OK;
-    }
-
-
->>>>>>> 3a6287d5
     // Helper
     function hashExecClaim(ExecClaim memory _ec) public pure override returns(bytes32) {
         return keccak256(abi.encode(_ec));
