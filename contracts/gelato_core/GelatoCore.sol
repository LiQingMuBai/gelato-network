pragma solidity ^0.6.4;
pragma experimental ABIEncoderV2;

import { IGelatoCore, ExecClaim } from "./interfaces/IGelatoCore.sol";
import { GelatoSysAdmin } from "./GelatoSysAdmin.sol";
import { GelatoExecutors } from "./GelatoExecutors.sol";
import { GelatoProviders } from "./GelatoProviders.sol";
import { SafeMath } from "../external/SafeMath.sol";
import { GelatoString } from "../libraries/GelatoString.sol";
import { IGelatoCondition } from "../gelato_conditions/IGelatoCondition.sol";
import { IGelatoAction } from "../gelato_actions/IGelatoAction.sol";
import { IGelatoProviderModule } from "./interfaces/IGelatoProviderModule.sol";

/// @title GelatoCore
/// @notice Exec Claim: minting, checking, execution, and cancellation
/// @dev Find all NatSpecs inside IGelatoCore
contract GelatoCore is IGelatoCore, GelatoSysAdmin, GelatoProviders, GelatoExecutors {

    using SafeMath for uint256;
    using GelatoString for string;

    // ================  STATE VARIABLES ======================================
    uint256 public override currentExecClaimId;
    // execClaim.id => already attempted non-gelatoMaxGas or not?
    mapping(uint256 => bool) public override isSecondExecAttempt;

    // ================  MINTING ==============================================
    // Only pass _executor for self-providing users, else address(0)
    function mintExecClaim(ExecClaim memory _execClaim, address _executor)
        public
        payable
        override
    {
        // Smart Contract Account or EOA
        _execClaim.userProxy = msg.sender;

        // EXECUTOR Handling
        // Users self-provides (prepayment) and assigns _executor
        if (msg.sender == _execClaim.provider) {
            if (_executor != address(0) && providerExecutor[msg.sender] != _executor)
                providerExecutor[msg.sender] = _executor;  // assign new executor
            else _executor = providerExecutor[msg.sender];  // default executor
            // User prepayment
            if (msg.value > 0) providerFunds[msg.sender] += msg.value;
        } else {
            // UserProxy mints: _executor always defaults to providerExecutor
            _executor = providerExecutor[_execClaim.provider];
            // PROVIDER CHECKS
            string memory isProvided = isProvided(_execClaim, gelatoGasPrice);
            require(
                isProvided.startsWithOk(),
                string(abi.encodePacked("GelatoCore.mintExecClaim.isProvided:", isProvided))
            );
        }

        // EXECUTOR CHECKS
        _requireMaxExecutorClaimLifespan(_executor, _execClaim.expiryDate);

<<<<<<< HEAD
=======
        // Lock in Executor Success Fee
        require(
            _execClaim.executorSuccessShare == executorSuccessShare[_executor] &&
            _execClaim.executorSuccessShare <= providerExecutorShareCeil[_execClaim.provider],
            "GelatoCore.mintExecClaim: _execClaim.executorSuccessShare"
        );

        // Lock in Gelato Gas Price Oracle Success Fee
        require(
            _execClaim.sysAdminSuccessShare == sysAdminSuccessShare &&
            _execClaim.sysAdminSuccessShare <= providerGasAdminShareCeil[_execClaim.provider],
            "GelatoCore.mintExecClaim: _execClaim.sysAdminSuccessShare"
        );

>>>>>>> a457a363
        // Mint new execClaim
        currentExecClaimId++;
        _execClaim.id = currentExecClaimId;

        // ExecClaim Expiry Date defaults to executor's maximum allowance
        if (_execClaim.expiryDate == 0)
            _execClaim.expiryDate = now + executorClaimLifespan[_executor];

        // ExecClaim Hashing
        bytes32 execClaimHash = keccak256(abi.encode(_execClaim));

        // ProviderClaim registration
        execClaimHashesByProvider[_execClaim.provider].add(execClaimHash);

        emit LogExecClaimMinted(_executor, _execClaim.id, execClaimHash, _execClaim);
    }

    // ================  CAN EXECUTE EXECUTOR API ============================
    function canExec(
        ExecClaim memory _execClaim,
        bytes32 _execClaimHash,
        uint256 _gelatoGasPrice,
        uint256 _gelatoMaxGas
    )
        public
        view
        override
        returns (string memory)
    {
        if (msg.sender != providerExecutor[_execClaim.provider]) return "InvalidExecutor";

        if (_execClaim.userProxy != _execClaim.provider) {
            string memory res = isProvided(_execClaim, _gelatoGasPrice);
            if (!res.startsWithOk()) return res;
        }

        if (!isProviderLiquid(_execClaim.provider, _gelatoGasPrice, _gelatoMaxGas))
            return "ProviderIlliquid";

        bytes32 execClaimHash = keccak256(abi.encode(_execClaim));
        if (execClaimHash != _execClaimHash) return "ExecClaimHashInvalid";
        if (!isProviderClaim(_execClaim.provider, _execClaimHash))
            return "ExecClaimHashNotProvided";

        if (executorSuccessShare[msg.sender] > providerExecutorShareCeil[_execClaim.provider])
            return "ProviderExecutorShareCeil";

        if (gasAdminSuccessShare > providerGasAdminShareCeil[_execClaim.provider])
            return "ProviderGasAdminShareCeil";

        if (_execClaim.expiryDate < now) return "Expired";

        // CHECK for non-self-conditional Actions
        if (_execClaim.condition != address(0)) {
            try IGelatoCondition(_execClaim.condition).ok(_execClaim.conditionPayload)
                returns(string memory condition)
            {
                if (!condition.startsWithOk())
                    return string(abi.encodePacked("ConditionNotOk:", condition));
            } catch Error(string memory error) {
                return string(abi.encodePacked("ConditionReverted:", error));
            } catch {
                return "ConditionRevertedNoMessage";
            }
        }

        // CHECK Action Conditions
        try IGelatoAction(_execClaim.action).termsOk(_execClaim.actionPayload)
            returns(string memory actionTermsOk)
        {
            if (actionTermsOk.startsWithOk()) return "Ok";
            return string(abi.encodePacked("ActionTermsNotOk:", actionTermsOk));
        } catch Error(string memory error) {
            return string(abi.encodePacked("ActionReverted:", error));
        } catch {
            return "ActionRevertedNoMessage";
        }
    }

    // ================  EXECUTE EXECUTOR API ============================
    enum ExecutorPay {
        Reward,
        Refund
    }

    function exec(ExecClaim memory _execClaim, bytes32 _execClaimHash) public override {
        // Store startGas for gas-consumption based cost and payout calcs
        uint256 startGas = gasleft();

        // memcopy of gelatoGasPrice and gelatoMaxGas, to avoid multiple storage reads
        uint256 _gelatoGasPrice = gelatoGasPrice;
        uint256 _gelatoMaxGas = gelatoMaxGas;

        // CHECKS
        require(tx.gasprice >= _gelatoGasPrice, "GelatoCore.exec: tx.gasprice");
        require(startGas < _gelatoMaxGas, "GelatoCore.exec: gas surplus");

        // 2nd Attempt: requires gelatoMaxGas
        if (isSecondExecAttempt[_execClaim.id]) {
            // 100k call overhead buffer
            require(startGas > _gelatoMaxGas - 100000, "GelatoCore.exec2: gas shortage");
            if (!_canExec(_execClaim, _execClaimHash, _gelatoGasPrice, _gelatoMaxGas))
                return;  // R-3: 2nd canExec failed: NO REFUND
            if(!_exec(_execClaim)) {
                // R-4: 2nd exec() failed. Executor REFUND and Claim deleted.
                delete isSecondExecAttempt[_execClaim.id];
                execClaimHashesByProvider[_execClaim.provider].remove(_execClaimHash);
                _processProviderPayables(
                    _execClaim.provider,
                    ExecutorPay.Refund,
                    startGas,
                    _gelatoGasPrice
                );
                return;
            }
            // R-4: 2nd exec() success
            delete isSecondExecAttempt[_execClaim.id];
        } else {
            // 1st Attempt: no requirement of using gelatoMaxGas
            if (!_canExec(_execClaim, _execClaimHash, _gelatoGasPrice, _gelatoMaxGas))
                return;  // R-0: 1st canExec() failed: NO REFUND
            if (!_exec(_execClaim)) {
                isSecondExecAttempt[_execClaim.id] = true;
                return;  // R-1: 1st exec() failed: NO REFUND but second attempt left
            }
        }

        // R-1 or -4: SUCCESS: ExecClaim deleted, Executor REWARD, Oracle paid
        execClaimHashesByProvider[_execClaim.provider].remove(_execClaimHash);
        _processProviderPayables(
            _execClaim.provider,
            ExecutorPay.Refund,
            startGas,
            _gelatoGasPrice
        );
    }

    function _canExec(
        ExecClaim memory _execClaim,
        bytes32 _execClaimHash,
        uint256 _gelatoGasPrice,
        uint256 _gelatoMaxGas
    )
        private
        returns(bool)
    {
        string memory res = canExec(_execClaim, _execClaimHash, _gelatoGasPrice, _gelatoMaxGas);
        if (res.startsWithOk()) {
            emit LogCanExecSuccess(msg.sender, _execClaim.id, res);
            return true;  // SUCCESS: continue Execution
        } else {
            emit LogCanExecFailed(msg.sender, _execClaim.id, res);
            return false;  // FAILURE: END Execution
        }
    }

    function _exec(ExecClaim memory _execClaim) private returns(bool success) {
        // INTERACTIONS
        bytes memory revertMsg;
        string memory error;

        // Provided Users vs. Self-Providing Users
        if (_execClaim.userProxy != _execClaim.provider) {
            // Provided Users: execPayload from ProviderModule
            bytes memory execPayload;
            try IGelatoProviderModule(_execClaim.providerModule).execPayload(
                _execClaim.action,
                _execClaim.actionPayload
            )
                returns(bytes memory _execPayload)
            {
                execPayload = _execPayload;
            } catch Error(string memory _error) {
                error = string(abi.encodePacked("GelatoCore._exec.execPayload:", _error));
            } catch {
                error = "GelatoCore._exec.execPayload";
            }

            // Execution via UserProxy
            if (execPayload.length >= 4)
                (success, revertMsg) = _execClaim.userProxy.call(execPayload);
            else error = "GelatoCore._exec.execPayload: invalid";
        } else {
            // Self-Providing Users: actionPayload == execPayload assumption
            // Execution via UserProxy
            if (_execClaim.actionPayload.length >= 4)
                (success, revertMsg) = _execClaim.userProxy.call(_execClaim.actionPayload);
            else error = "GelatoCore._exec.actionPayload: invalid";
        }

        // Error string decoding for revertMsg from userProxy.call
        if (!success && bytes(error).length == 0) {
            // FAILURE
            // 32-length, 4-ErrorSelector, UTF-8 revertMsg
            if (revertMsg.length % 32 == 4) {
                bytes4 selector;
                assembly { selector := mload(add(revertMsg, 32)) }
                if (selector == 0x08c379a0) {  // Function selector for Error(string)
                    assembly { revertMsg := mload(add(revertMsg, 36)) }
                    error = string(
                        abi.encodePacked("GelatoCore._exec:", string(revertMsg))
                    );
                } else {
                    error = "GelatoCore._exec:NoErrorSelector";
                }
            } else {
                error = "GelatoCore._exec:UnexpectedReturndata";
            }
        }

        // SUCCESS
        if (success) {
            emit LogExecSuccess(msg.sender, _execClaim.id);
            return success;  // END
        }

        // FAILURE
        emit LogExecFailed(msg.sender, _execClaim.id, error);
    }

    function _processProviderPayables(
        address _provider,
        ExecutorPay _payType,
        uint256 _startGas,
        uint256 _gelatoGasPrice
    )
        private
    {
        // ExecutionCost (- consecutive state writes + gas refund from deletion)
        uint256 estGasConsumed = _startGas - gasleft();

        if (_payType == ExecutorPay.Reward) {
<<<<<<< HEAD
            uint256 executorSuccessFee = executorSuccessFee(
                msg.sender,
                estGasConsumed,
                _gelatoGasPrice
=======
            uint256 executorSuccessFee = SafeMath.div(
                estExecCost.mul(_execClaim.executorSuccessShare),
                100,
                "GelatoCore._processProviderPayables: div error executorSuccessFee"
            );
            uint256 sysAdminSuccessFee = SafeMath.div(
                estExecCost.mul(_execClaim.sysAdminSuccessShare),
                100,
                "GelatoCore._processProviderPayables:  div error sysAdminSuccessShare"
>>>>>>> a457a363
            );
            uint256 gasAdminSuccessFee = gasAdminSuccessFee(estGasConsumed, _gelatoGasPrice);
            // ExecSuccess: Provider pays ExecutorSuccessFee and OracleSuccessFee
<<<<<<< HEAD
            providerFunds[_provider] = providerFunds[_provider].sub(
                executorSuccessFee.add(gasAdminSuccessFee),
=======
            providerFunds[_execClaim.provider] = providerFunds[_execClaim.provider].sub(
                executorSuccessFee.add(sysAdminSuccessFee),
>>>>>>> a457a363
                "GelatoCore._processProviderPayables: providerFunds underflow"
            );
            executorFunds[msg.sender] += executorSuccessFee;
            gasAdminFunds += sysAdminSuccessFee;
        } else {
            // ExecFailure: Provider REFUNDS estimated costs to executor
            uint256 estExecCost = estGasConsumed.mul(_gelatoGasPrice);
            providerFunds[_provider] = providerFunds[_provider].sub(
                estExecCost,
                "GelatoCore._processProviderPayables:  providerFunds underflow"
            );
            executorFunds[msg.sender] += estExecCost;
        }
    }

    // ================  CANCEL USER / EXECUTOR API ============================
    function cancelExecClaim(ExecClaim calldata _execClaim) external override {
        // Checks
        if (msg.sender != _execClaim.userProxy)
            require(_execClaim.expiryDate <= now, "GelatoCore.cancelExecClaim: sender");
        // Effects
        bytes32 execClaimHash = keccak256(abi.encode(_execClaim));
        execClaimHashesByProvider[_execClaim.provider].remove(execClaimHash);
        if (isSecondExecAttempt[_execClaim.id]) delete isSecondExecAttempt[_execClaim.id];
        emit LogExecClaimCancelled(_execClaim.id);
    }
}<|MERGE_RESOLUTION|>--- conflicted
+++ resolved
@@ -56,23 +56,6 @@
         // EXECUTOR CHECKS
         _requireMaxExecutorClaimLifespan(_executor, _execClaim.expiryDate);
 
-<<<<<<< HEAD
-=======
-        // Lock in Executor Success Fee
-        require(
-            _execClaim.executorSuccessShare == executorSuccessShare[_executor] &&
-            _execClaim.executorSuccessShare <= providerExecutorShareCeil[_execClaim.provider],
-            "GelatoCore.mintExecClaim: _execClaim.executorSuccessShare"
-        );
-
-        // Lock in Gelato Gas Price Oracle Success Fee
-        require(
-            _execClaim.sysAdminSuccessShare == sysAdminSuccessShare &&
-            _execClaim.sysAdminSuccessShare <= providerGasAdminShareCeil[_execClaim.provider],
-            "GelatoCore.mintExecClaim: _execClaim.sysAdminSuccessShare"
-        );
-
->>>>>>> a457a363
         // Mint new execClaim
         currentExecClaimId++;
         _execClaim.id = currentExecClaimId;
@@ -305,32 +288,15 @@
         uint256 estGasConsumed = _startGas - gasleft();
 
         if (_payType == ExecutorPay.Reward) {
-<<<<<<< HEAD
             uint256 executorSuccessFee = executorSuccessFee(
                 msg.sender,
                 estGasConsumed,
                 _gelatoGasPrice
-=======
-            uint256 executorSuccessFee = SafeMath.div(
-                estExecCost.mul(_execClaim.executorSuccessShare),
-                100,
-                "GelatoCore._processProviderPayables: div error executorSuccessFee"
-            );
-            uint256 sysAdminSuccessFee = SafeMath.div(
-                estExecCost.mul(_execClaim.sysAdminSuccessShare),
-                100,
-                "GelatoCore._processProviderPayables:  div error sysAdminSuccessShare"
->>>>>>> a457a363
             );
             uint256 gasAdminSuccessFee = gasAdminSuccessFee(estGasConsumed, _gelatoGasPrice);
             // ExecSuccess: Provider pays ExecutorSuccessFee and OracleSuccessFee
-<<<<<<< HEAD
             providerFunds[_provider] = providerFunds[_provider].sub(
                 executorSuccessFee.add(gasAdminSuccessFee),
-=======
-            providerFunds[_execClaim.provider] = providerFunds[_execClaim.provider].sub(
-                executorSuccessFee.add(sysAdminSuccessFee),
->>>>>>> a457a363
                 "GelatoCore._processProviderPayables: providerFunds underflow"
             );
             executorFunds[msg.sender] += executorSuccessFee;
