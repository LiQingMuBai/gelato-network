pragma solidity ^0.6.6;
pragma experimental ABIEncoderV2;

import { IGelatoCore, Task, TaskReceipt } from "./interfaces/IGelatoCore.sol";
import { GelatoExecutors } from "./GelatoExecutors.sol";
import { SafeMath } from "../external/SafeMath.sol";
import { IGelatoCondition } from "../gelato_conditions/IGelatoCondition.sol";
import { IGelatoAction } from "../gelato_actions/IGelatoAction.sol";
import { IGelatoProviderModule } from "./interfaces/IGelatoProviderModule.sol";

/// @title GelatoCore
/// @author Luis Schliesske & Hilmar Orth
/// @notice Task Receipt: submission, validation, execution, charging and cancellation
/// @dev Find all NatSpecs inside IGelatoCore
contract GelatoCore is IGelatoCore, GelatoExecutors {

    using SafeMath for uint256;

    // ================  STATE VARIABLES ======================================
    // TaskReceiptIds
    uint256 public override currentTaskReceiptId;
    // taskReceipt.id => taskReceiptHash
    mapping(uint256 => bytes32) public override taskReceiptHash;

    // ================  SUBMIT ==============================================
    function submitTask(Task memory _task) public override { // submitTask
        // GelatoCore will generate an TaskReceipt from the _task
        TaskReceipt memory taskReceipt;
        taskReceipt.task = _task;

        // Smart Contract Accounts ONLY
        taskReceipt.userProxy = msg.sender;

        // EXECUTOR CHECKS
        address executor = executorByProvider[_task.provider.addr];
        require(
            isExecutorMinStaked(executor),
            "GelatoCore.submitTask: executorByProvider's stake is insufficient"
        );

        // User checks
        if (_task.expiryDate != 0) {
            require(
                _task.expiryDate >= now,
                "GelatoCore.submitTask: Invalid expiryDate"
            );
        }

        // Check Provider details
        string memory isProvided;
        if (msg.sender == _task.provider.addr) isProvided = providerModuleChecks(taskReceipt);
        else isProvided = isTaskProvided(taskReceipt);
        require(
            isProvided.startsWithOk(),
            string(abi.encodePacked("GelatoCore.submitTask.isProvided:", isProvided))
        );

        // Submit new taskReceipt
        currentTaskReceiptId++;
        taskReceipt.id = currentTaskReceiptId;

        // TaskReceipt Hashing
        bytes32 hashedTaskReceipt = hashTaskReceipt(taskReceipt);

        // TaskReceipt Hash registration
        taskReceiptHash[taskReceipt.id] = hashedTaskReceipt;

        emit LogTaskSubmitted(executor, taskReceipt.id, hashedTaskReceipt, taskReceipt);
    }

    // ================  CAN EXECUTE EXECUTOR API ============================
    function canExec(TaskReceipt memory _TR, uint256 _gelatoMaxGas, uint256 _execTxGasPrice)
        public
        view
        override
        returns(string memory)
    {
        if (_execTxGasPrice != _getGelatoGasPrice()) return "ExecTxGasPriceNotGelatoGasPrice";

        if (!isProviderLiquid(_TR.task.provider.addr, _gelatoMaxGas, _execTxGasPrice))
            return "ProviderIlliquidity";

        if (_TR.userProxy != _TR.task.provider.addr) {
            string memory res = providerCanExec(_TR, _execTxGasPrice);
            if (!res.startsWithOk()) return res;
        }

        bytes32 hashedTaskReceipt = hashTaskReceipt(_TR);
        if (taskReceiptHash[_TR.id] != hashedTaskReceipt) return "InvalidTaskReceiptHash";

        if (_TR.task.expiryDate != 0 && _TR.task.expiryDate <= now) return "TaskReceiptExpired";

        // CHECK Condition for user proxies
        if (_TR.task.conditions.length != 0) {
            for (uint i; i < _TR.task.conditions.length; i++) {
                try _TR.task.conditions[i].inst.ok(_TR.task.conditions[i].data)
                    returns(string memory condition)
                {
                    if (!condition.startsWithOk())
                        return string(abi.encodePacked("ConditionNotOk:", condition));
                } catch Error(string memory error) {
                    return string(abi.encodePacked("ConditionReverted:", error));
                } catch {
                    return "ConditionReverted:undefined";
                }
            }
        }

        // CHECK Action Conditions
        for (uint i; i < _TR.task.actions.length; i++) {
            // Only check termsOk if specified, else continue
            if (!_TR.task.actions[i].termsOkCheck) continue;

<<<<<<< HEAD
            try IGelatoAction(_TR.task.actions[i].inst).termsOk(_TR.task.actions[i].data, _TR.userProxy)
=======
            try IGelatoAction(_TR.task.actions[i].addr).termsOk(
                _TR.userProxy,
                _TR.task.actions[i].data
            )
>>>>>>> 5f4876f0
                returns(string memory actionTermsOk)
            {
                if (!actionTermsOk.startsWithOk())
                    return string(abi.encodePacked("ActionTermsNotOk:", actionTermsOk));
            } catch Error(string memory error) {
                return string(abi.encodePacked("ActionReverted:", error));
            } catch {
                return "ActionRevertedNoMessage";
            }
        }

        // Executor Validation
        if (msg.sender == address(this)) return OK;
        else if (msg.sender == executorByProvider[_TR.task.provider.addr]) return OK;
        else return "InvalidExecutor";
    }

    // ================  EXECUTE EXECUTOR API ============================
    enum ExecutionResult { ExecSuccess, CanExecFailed, ExecFailed, ExecutionRevert }
    enum ExecutorPay { Reward, Refund }

    // Execution Entry Point: tx.gasprice must be _getGelatoGasPrice()
    function exec(TaskReceipt memory _TR) public override {

        // Store startGas for gas-consumption based cost and payout calcs
        uint256 startGas = gasleft();

        // CHECKS: all further checks are done during this.executionWrapper.canExec()
        require(startGas > internalGasRequirement, "GelatoCore.exec: Insufficient gas sent");
        require(
            msg.sender == executorByProvider[_TR.task.provider.addr],
            "GelatoCore.exec: Invalid Executor"
        );

        // memcopy of gelatoMaxGas, to avoid multiple storage reads
        uint256 _gelatoMaxGas = gelatoMaxGas;

        ExecutionResult executionResult;
        string memory reason;

        try this.executionWrapper{gas: gasleft() - internalGasRequirement}(_TR, _gelatoMaxGas)
            returns(ExecutionResult _executionResult, string memory _reason)
        {
            executionResult = _executionResult;
            reason = _reason;

        } catch {
            // If any of the external calls in executionWrapper resulted in e.g. out of gas,
            // Executor is eligible for a Refund, but only if Executor sent gelatoMaxGas.
            executionResult = ExecutionResult.ExecutionRevert;
        }

        if (executionResult == ExecutionResult.ExecSuccess) {
            // END-1: SUCCESS => TaskReceipt Deletion & Reward
            delete taskReceiptHash[_TR.id];
            (uint256 executorSuccessFee, uint256 sysAdminSuccessFee) = _processProviderPayables(
                _TR.task.provider.addr,
                ExecutorPay.Reward,
                startGas,
                _gelatoMaxGas,
                tx.gasprice  // == gelatoGasPrice
            );
            emit LogExecSuccess(msg.sender, _TR.id, executorSuccessFee, sysAdminSuccessFee);

        } else if (executionResult == ExecutionResult.CanExecFailed) {
            // END-2: CanExecFailed => No TaskReceipt Deletion & No Refund
            emit LogCanExecFailed(msg.sender, _TR.id, reason);

        } else if (executionResult == ExecutionResult.ExecFailed) {
            // END-3.1: ExecFailed NO gelatoMaxGas => No TaskReceipt Deletion & No Refund
            if (startGas < _gelatoMaxGas) emit LogExecFailed(msg.sender, _TR.id, 0, reason);
            else {
                // END-3.2 ExecFailed BUT gelatoMaxGas was used
                //  => TaskReceipt Deletion & Refund
                delete taskReceiptHash[_TR.id];
                (uint256 executorRefund,) = _processProviderPayables(
                    _TR.task.provider.addr,
                    ExecutorPay.Refund,
                    startGas,
                    _gelatoMaxGas,
                    tx.gasprice  // == gelatoGasPrice
                );
                emit LogExecFailed(msg.sender, _TR.id, executorRefund, reason);
            }

        } else {
            // executionResult == ExecutionResult.ExecutionRevert
            // END-4.1: ExecutionReverted NO gelatoMaxGas => No TaskReceipt Deletion & No Refund
            if (startGas < _gelatoMaxGas) emit LogExecutionReverted(msg.sender, _TR.id, 0);
            else {
                // END-4.2: ExecutionReverted BUT gelatoMaxGas was used
                //  => TaskReceipt Deletion & Refund
                delete taskReceiptHash[_TR.id];
                (uint256 executorRefund,) = _processProviderPayables(
                    _TR.task.provider.addr,
                    ExecutorPay.Refund,
                    startGas,
                    _gelatoMaxGas,
                     tx.gasprice  // == gelatoGasPrice
                );
                emit LogExecutionReverted(msg.sender, _TR.id, executorRefund);
            }
        }
    }

    // Used by GelatoCore.exec(), to handle Out-Of-Gas from execution gracefully
    function executionWrapper(TaskReceipt memory taskReceipt, uint256 _gelatoMaxGas)
        public
        returns(ExecutionResult, string memory)
    {
        require(msg.sender == address(this), "GelatoCore.executionWrapper:onlyGelatoCore");

        // canExec()
        string memory canExecRes = canExec(taskReceipt, _gelatoMaxGas, tx.gasprice);
        if (!canExecRes.startsWithOk()) return (ExecutionResult.CanExecFailed, canExecRes);

        // _exec()
        (bool success, string memory error) = _exec(taskReceipt);
        if (!success) return (ExecutionResult.ExecFailed, error);

        // Execution Success: Executor REWARD
        return (ExecutionResult.ExecSuccess, "");
    }

    function _exec(TaskReceipt memory _TR)
        private
        returns(bool success, string memory error)
    {
        // INTERACTIONS
        // execPayload from ProviderModule
        bytes memory execPayload;
        try IGelatoProviderModule(_TR.task.provider.module).execPayload(_TR.task.actions)
            returns(bytes memory _execPayload)
        {
            execPayload = _execPayload;
        } catch Error(string memory _error) {
            error = string(abi.encodePacked("GelatoCore._exec.execPayload:", _error));
        } catch {
            error = "GelatoCore._exec.execPayload";
        }

        // Execution via UserProxy
        bytes memory revertMsg;
        if (execPayload.length >= 4) (success, revertMsg) = _TR.userProxy.call(execPayload);
        else if (bytes(error).length == 0) error = "GelatoCore._exec.execPayload: invalid";

        // FAILURE
        if (!success) {
            // Error string decoding for revertMsg from userProxy.call
            if (bytes(error).length == 0) {
                // 32-length, 4-ErrorSelector, UTF-8 revertMsg
                if (revertMsg.length % 32 == 4) {
                    bytes4 selector;
                    assembly { selector := mload(add(0x20, revertMsg)) }
                    if (selector == 0x08c379a0) {  // Function selector for Error(string)
                        assembly { revertMsg := add(revertMsg, 68) }
                        error = string(
                            abi.encodePacked("GelatoCore._exec:", string(revertMsg))
                        );
                    } else {
                        error = "GelatoCore._exec:NoErrorSelector";
                    }
                } else {
                    error = "GelatoCore._exec:UnexpectedReturndata";
                }
            }
        }
    }

    function _processProviderPayables(
        address _provider,
        ExecutorPay _payType,
        uint256 _startGas,
        uint256 _gelatoMaxGas,
        uint256 _gelatoGasPrice
    )
        private
        returns(uint256 executorCompensation, uint256 sysAdminCompensation)
    {
        // Provider payable Gas Refund capped at gelatoMaxGas
        uint256 estExecTxGas = _startGas <= _gelatoMaxGas ? _startGas : _gelatoMaxGas;

        // ExecutionCost (- consecutive state writes + gas refund from deletion)
        uint256 estGasConsumed = (EXEC_TX_OVERHEAD + estExecTxGas).sub(
            gasleft(),
            "GelatoCore._processProviderPayables: estGasConsumed underflow"
        );

        if (_payType == ExecutorPay.Reward) {
            executorCompensation = executorSuccessFee(estGasConsumed, _gelatoGasPrice);
            sysAdminCompensation = sysAdminSuccessFee(estGasConsumed, _gelatoGasPrice);
            // ExecSuccess: Provider pays ExecutorSuccessFee and SysAdminSuccessFee
            providerFunds[_provider] = providerFunds[_provider].sub(
                executorCompensation.add(sysAdminCompensation),
                "GelatoCore._processProviderPayables: providerFunds underflow"
            );
            executorStake[msg.sender] += executorCompensation;
            sysAdminFunds += sysAdminCompensation;
        } else {
            // ExecFailure: Provider REFUNDS estimated costs to executor
            executorCompensation = estGasConsumed.mul(_gelatoGasPrice);
            providerFunds[_provider] = providerFunds[_provider].sub(
                executorCompensation,
                "GelatoCore._processProviderPayables: providerFunds underflow"
            );
            executorStake[msg.sender] += executorCompensation;
        }
    }

    // ================  CANCEL USER / EXECUTOR API ============================
    function cancelTask(TaskReceipt memory _TR) public override {
        // Checks
        require (msg.sender == _TR.userProxy || msg.sender == _TR.task.provider.addr, "GelatoCore.cancelTask: sender");
        // Effects
        bytes32 hashedTaskReceipt = hashTaskReceipt(_TR);
        require(
            hashedTaskReceipt == taskReceiptHash[_TR.id],
            "GelatoCore.cancelTask: invalid taskReceiptHash"
        );
        delete taskReceiptHash[_TR.id];
        emit LogTaskCancelled(_TR.id);
    }

    function multiCancelTasks(TaskReceipt[] memory _taskReceipts) public override {
        for (uint i; i < _taskReceipts.length; i++) cancelTask(_taskReceipts[i]);
    }

    // Helper
    function hashTaskReceipt(TaskReceipt memory _TR) public pure override returns(bytes32) {
        return keccak256(abi.encode(_TR));
    }
}<|MERGE_RESOLUTION|>--- conflicted
+++ resolved
@@ -111,14 +111,9 @@
             // Only check termsOk if specified, else continue
             if (!_TR.task.actions[i].termsOkCheck) continue;
 
-<<<<<<< HEAD
-            try IGelatoAction(_TR.task.actions[i].inst).termsOk(_TR.task.actions[i].data, _TR.userProxy)
-=======
             try IGelatoAction(_TR.task.actions[i].addr).termsOk(
-                _TR.userProxy,
-                _TR.task.actions[i].data
+                _TR.task.actions[i].data, _TR.userProxy
             )
->>>>>>> 5f4876f0
                 returns(string memory actionTermsOk)
             {
                 if (!actionTermsOk.startsWithOk())
