--- conflicted
+++ resolved
@@ -52,6 +52,7 @@
 
      // Add ETH to the IcedOut gelatoInterface smart contract balance
      function addBalance() external payable {}
+
      // Withdraw ETH from IcedOut gelatoInterface smart contract balance to owner
      function withdrawBalanceToOwner(uint256 _withdrawAmount)
           public
@@ -64,7 +65,6 @@
           );
      }
 
-<<<<<<< HEAD
      function decodeWithFunctionSignature(bytes memory _memPayload)
         internal
         pure
@@ -98,8 +98,6 @@
         }
         return (_memPayload, funcSelector);
     }
-=======
->>>>>>> d592639a
 
      // Function to calculate the prepayment an interface needs to transfer to Gelato Core
      // for minting a new execution executionClaim
@@ -150,9 +148,14 @@
           withdrawBalanceToOwner(_withdrawAmount);
      }
 
-<<<<<<< HEAD
      // Mint new execution claims in core
-     function mintClaim(address _triggerAddress, bytes memory _triggerPayload, address _actionAddress, bytes memory _actionPayload, uint256 _actionMaxGas, address _executionClaimOwner)
+     function mintExecutionClaim(address _triggerAddress,
+                                 bytes memory _triggerPayload,
+                                 address _actionAddress,
+                                 bytes memory _actionPayload,
+                                 uint256 _actionMaxGas,
+                                 address _executionClaimOwner
+     )
           internal
      {
           /*
@@ -164,7 +167,13 @@
                                 address _executionClaimOwner
           */
           // executionClaimId = gelatoCore.getCurrentExecutionClaimId().add(1)
-          gelatoCore.mintExecutionClaim(_triggerAddress, _triggerPayload, _actionAddress, _actionPayload, _actionMaxGas, _executionClaimOwner);
+          gelatoCore.mintExecutionClaim(_triggerAddress,
+                                        _triggerPayload,
+                                        _actionAddress,
+                                        _actionPayload,
+                                        _actionMaxGas,
+                                        _executionClaimOwner
+          );
           // gelatoCore.mintExecutionClaim(payload, _user, _executionGas);
      }
 
@@ -172,12 +181,6 @@
           internal
           view
           returns(uint256)
-=======
-     // Create function signature from canonical form and execution claim
-     function mintExecutionClaim(string memory _function, address _user)
-          public
-          returns (uint256 executionClaimId, bytes memory functionSignature)
->>>>>>> d592639a
      {
           return gelatoCore.getCurrentExecutionClaimId().add(1);
      }
