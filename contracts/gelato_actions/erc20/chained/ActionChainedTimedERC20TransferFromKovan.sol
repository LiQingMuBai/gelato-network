pragma solidity ^0.6.4;
pragma experimental ABIEncoderV2;

import { ActionERC20TransferFrom, ActionPayload as SuperActionPayload } from "../one_offs/ActionERC20TransferFrom.sol";
import { ExecClaim, IGelatoCore } from "../../../gelato_core/interfaces/IGelatoCore.sol";
import { IGelatoAction } from "../../IGelatoAction.sol";
import { SafeMath } from "../../../external/SafeMath.sol";
import { GelatoString } from "../../../libraries/GelatoString.sol";
import { GelatoCore } from "../../../gelato_core/GelatoCore.sol";

struct ActionData { uint256 dueDate; uint256 timeOffset; }

contract ActionChainedTimedERC20TransferFromKovan is ActionERC20TransferFrom {
    using SafeMath for uint256;
    using GelatoString for string;

    address public constant GELATO_CORE = 0x40134bf777a126B0E6208e8BdD6C567F2Ce648d2;

    function action(bytes calldata _actionPayload) external payable override virtual {
        (SuperActionPayload memory superActionPayload,
         ActionData memory actionData,
         ExecClaim memory execClaim) = abi.decode(
             _actionPayload[4:],
             (SuperActionPayload,ActionData,ExecClaim)
         );
         action(superActionPayload, actionData, execClaim);
    }

    function action(
        SuperActionPayload memory _superActionPayload,
        ActionData memory _actionData,
        ExecClaim memory _execClaim
    )
        public
        payable
        virtual
    {
        // Internal Call: ActionERC20TransferFrom.action()
        super.action(_superActionPayload);

        // Duedate for next chained action call
         _actionData.dueDate = _actionData.dueDate.add(_actionData.timeOffset);
         // Max 3 days delay, else automatic expiry
        _execClaim.expiryDate = _actionData.dueDate.add(3 days);

        // Encode updated ActionChainedTimedERC20TransferFromKovan payload into actionPayload
        // @DEV we could maybe use some assembly here to only swap the dueDateValue
        _execClaim.actionPayload = abi.encodeWithSelector(
            IGelatoAction.action.selector,
            _superActionPayload,
            _actionData,
            _execClaim
        );

        // Mint: ExecClaim Chain continues with Updated Payloads
        try IGelatoCore(GELATO_CORE).mintExecClaim(_execClaim, address(0)) {
        } catch Error(string memory error) {
            revert(
                string(abi.encodePacked(
                    "ActionChainedTimedERC20TransferFromKovan.mintExecClaim",
                    error
                ))
            );
        } catch {
            revert("ActionChainedTimedERC20TransferFromKovan.mintExecClaim:undefined");
        }
    }

    // ======= ACTION CONDITIONS CHECK =========
    // Overriding and extending GelatoActionsStandard's function (optional)
    function termsOk(bytes calldata _actionPayload)
        external
        view
        override
        virtual
        returns(string memory)
    {
        // Decode: Calldata Array actionPayload without Selector
        (SuperActionPayload memory superActionPayload,
         ActionData memory actionData,
         ExecClaim memory execClaim) = abi.decode(
             _actionPayload[4:],
             (SuperActionPayload,ActionData,ExecClaim)
        );

        // Check: ActionERC20TransferFrom._actionConditionsCheck
        string memory transferStatus = super.termsOk(superActionPayload);

        // If: Base actionTermsOk: NOT OK => Return
        if (transferStatus.startsWithOk()) return transferStatus;

        // Else: Check and Return current contract actionTermsOk
        return termsOk(actionData, execClaim);
    }

    function termsOk(ActionData memory _actionData, ExecClaim memory _execClaim)
        public
        view
        virtual
        returns(string memory)  // actionTermsOk
    {
        if (_actionData.dueDate >= block.timestamp)
            return "ActionChainedTimedERC20TransferFromKovan.termsOk: TimestampDidNotPass";

        GelatoCore gelatoCore = GelatoCore(GELATO_CORE);

        address executor = gelatoCore.providerExecutor(_execClaim.provider);

<<<<<<< HEAD
=======
        // Check fee factors
        uint256 executorSuccessShare = gelatoCore.executorSuccessShare(executor);
        if (_execClaim.executorSuccessShare != executorSuccessShare)
            return "ActionChainedTimedERC20TransferFromKovan.termsOk: executorSuccessShare";

        uint256 sysAdminSuccessShare = gelatoCore.sysAdminSuccessShare();
        if (_execClaim.sysAdminSuccessShare != sysAdminSuccessShare)
            return "ActionChainedTimedERC20TransferFromKovan.termsOk: sysAdminSuccessShare";

>>>>>>> a457a363
        // Check ExecClaimExpiryDate maximum
        uint256 nextDueDate = _actionData.dueDate.add(_actionData.timeOffset);
        uint256 executorClaimLifespan = gelatoCore.executorClaimLifespan(
            executor
        );
        if (nextDueDate > (now + executorClaimLifespan))
            return "ActionChainedTimedERC20TransferFromKovan.termsOk: executorClaimLifespan";

        uint256 gelatoGasPrice = gelatoCore.gelatoGasPrice();

        if (_execClaim.userProxy != _execClaim.provider) {
            string memory isProvided = gelatoCore.isProvided(_execClaim, gelatoGasPrice);
            if (!isProvided.startsWithOk()) {
                return string(
                    abi.encodePacked(
                        "ActionChainedTimedERC20TransferFromKovan.termsOk:", isProvided
                    )
                );
            }
        }

        // STANDARD return string to signal actionConditions Ok
        return "Ok";
    }
}<|MERGE_RESOLUTION|>--- conflicted
+++ resolved
@@ -106,18 +106,6 @@
 
         address executor = gelatoCore.providerExecutor(_execClaim.provider);
 
-<<<<<<< HEAD
-=======
-        // Check fee factors
-        uint256 executorSuccessShare = gelatoCore.executorSuccessShare(executor);
-        if (_execClaim.executorSuccessShare != executorSuccessShare)
-            return "ActionChainedTimedERC20TransferFromKovan.termsOk: executorSuccessShare";
-
-        uint256 sysAdminSuccessShare = gelatoCore.sysAdminSuccessShare();
-        if (_execClaim.sysAdminSuccessShare != sysAdminSuccessShare)
-            return "ActionChainedTimedERC20TransferFromKovan.termsOk: sysAdminSuccessShare";
-
->>>>>>> a457a363
         // Check ExecClaimExpiryDate maximum
         uint256 nextDueDate = _actionData.dueDate.add(_actionData.timeOffset);
         uint256 executorClaimLifespan = gelatoCore.executorClaimLifespan(
