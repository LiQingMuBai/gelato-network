--- conflicted
+++ resolved
@@ -26,7 +26,7 @@
         virtual
     {
         // Internal Call: ActionERC20TransferFrom.action()
-        super.transferFrom(_superActionData);
+        super.action(_superActionData);
 
         // Duedate for next chained action call
          _actionData.dueDate = _actionData.dueDate.add(_actionData.timeOffset);
@@ -58,11 +58,7 @@
 
     // ======= ACTION CONDITIONS CHECK =========
     // Overriding and extending GelatoActionsStandard's function (optional)
-<<<<<<< HEAD
     function termsOk(bytes calldata _actionData, address _userProxy)
-=======
-    function termsOk(address, bytes calldata _actionData)
->>>>>>> 5f4876f0
         external
         view
         override
