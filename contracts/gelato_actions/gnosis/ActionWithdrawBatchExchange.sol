pragma solidity ^0.6.5;

import { GelatoActionsStandard } from "../GelatoActionsStandard.sol";
import { IGelatoAction } from "../IGelatoAction.sol";
import { IERC20 } from "../../external/IERC20.sol";
import { IBatchExchange } from "../../dapp_interfaces/gnosis/IBatchExchange.sol";
import { IMedianizer } from "../../dapp_interfaces/maker/IMakerMedianizer.sol";
import { FeeExtractor } from "../../gelato_helpers/FeeExtractor.sol";
import { SafeERC20 } from "../../external/SafeERC20.sol";
import { SafeMath } from "../../external/SafeMath.sol";


/// @title ActionWithdrawBatchExchange
/// @author Luis Schliesske & Hilmar Orth
/// @notice Gelato action that 1) withdraws funds from Batch Exchange and 2) sends funds back to users EOA (minus fee)
contract ActionWithdrawBatchExchange is GelatoActionsStandard {

    using SafeMath for uint256;
    using SafeERC20 for IERC20;

    // BatchExchange
    IBatchExchange public immutable batchExchange;

    // Fee finder
    FeeExtractor public immutable feeExtractor;

    constructor(address _batchExchange, address _feeExtractor) public {
        batchExchange = IBatchExchange(_batchExchange);
        feeExtractor = FeeExtractor(_feeExtractor);
    }

    /// @notice Withdraw sell and buy token from Batch Exchange and send funds back to _user EOA
    /// @param _sellToken Token to sell on Batch Exchange
    /// @param _buyToken Token to buy on Batch Exchange
<<<<<<< HEAD
    function action(
        address _user,
        address _sellToken,
        address _buyToken
    )
        public
        virtual
    {

        // 1. Withdraw buy tokens
        IERC20 buyToken = IERC20(_buyToken);
        uint256 preBuyTokenBalance = buyToken.balanceOf(address(this));
        try batchExchange.withdraw(address(this), _buyToken) {
            uint256 postBuyTokenBalance = buyToken.balanceOf(address(this));
            if (postBuyTokenBalance > preBuyTokenBalance) {
                uint256 withdrawAmount = postBuyTokenBalance - preBuyTokenBalance;
                buyToken.safeTransfer(_user, withdrawAmount);
            }
        }
=======
    function action(address _sellToken, address _buyToken) public virtual {
        // 3. Withdraw buy token and pay provider fee (if possible)
        try batchExchange.withdraw(address(this), _buyToken) {}
>>>>>>> 49b4e8a2
        catch {
           // Do not revert, as order might not have been fulfilled.
           revert("ActionWithdrawBatchExchange.withdraw _buyToken failed");
        }

        // 5. Withdraw sell tokens
        IERC20 sellToken = IERC20(_sellToken);
        uint256 preSellTokenBalance = sellToken.balanceOf(address(this));
        try batchExchange.withdraw(address(this), _sellToken) {
            uint256 postSellTokenBalance = sellToken.balanceOf(address(this));
            if (postSellTokenBalance > preSellTokenBalance) {
                uint256 withdrawAmount = postSellTokenBalance - preSellTokenBalance;
                sellToken.safeTransfer(_user, withdrawAmount);
            }
        }
        catch {
            // Do not revert, as order might have been filled completely
            revert("ActionWithdrawBatchExchange.withdraw _sellToken failed");
        }

    }

    // ======= ACTION CONDITIONS CHECK =========
    // Overriding and extending GelatoActionsStandard's function (optional)
    function termsOk(address _userProxy, bytes calldata _actionData)
        external
        view
        override
        virtual
        returns(string memory)  // actionCondition
    {
        (, address _sellToken, address _buyToken) = abi.decode(
            _actionData[4:],
            (address,address,address)
        );
        return termsOk(_userProxy, _sellToken, _buyToken);
    }

    /// @notice Verify that _userProxy has two valid withdraw request on batch exchange (for buy and sell token)
    /// @param _userProxy Users Proxy address
    /// @param _sellToken Token to sell on Batch Exchange
    /// @param _buyToken Amount to sell
    function termsOk(address _userProxy, address _sellToken, address _buyToken)
        public
        view
        virtual
        returns(string memory)  // actionCondition
    {
        bool sellTokenWithdrawable = batchExchange.hasValidWithdrawRequest(_userProxy, _sellToken);

        if (!sellTokenWithdrawable)
            return "ActionWithdrawBatchExchange: Sell Token not withdrawable yet";

        bool buyTokenWithdrawable = batchExchange.hasValidWithdrawRequest(_userProxy, _buyToken);

        if (!buyTokenWithdrawable)
            return "ActionWithdrawBatchExchange: Buy Token not withdrawable yet";

        bool proxyHasCredit = feeExtractor.proxyHasCredit(_userProxy);

        if (!proxyHasCredit)
            return "ActionWithdrawBatchExchange: Proxy has insufficient credit";

        return OK;
    }
<<<<<<< HEAD
=======

    function getDecimals(address _token) internal view returns(uint256) {
        (bool success, bytes memory data) = address(_token).staticcall{gas: 20000}(
            abi.encodeWithSignature("decimals()")
        );

        if (!success) {
            (success, data) = address(_token).staticcall{gas: 20000}(
                abi.encodeWithSignature("DECIMALS()")
            );
        }

        if (success) {
            return abi.decode(data, (uint256));
        } else {
            revert("ActionWithdrawBatchExchange.getDecimals no decimals found");
        }
    }
>>>>>>> 49b4e8a2
}<|MERGE_RESOLUTION|>--- conflicted
+++ resolved
@@ -32,7 +32,6 @@
     /// @notice Withdraw sell and buy token from Batch Exchange and send funds back to _user EOA
     /// @param _sellToken Token to sell on Batch Exchange
     /// @param _buyToken Token to buy on Batch Exchange
-<<<<<<< HEAD
     function action(
         address _user,
         address _sellToken,
@@ -52,11 +51,6 @@
                 buyToken.safeTransfer(_user, withdrawAmount);
             }
         }
-=======
-    function action(address _sellToken, address _buyToken) public virtual {
-        // 3. Withdraw buy token and pay provider fee (if possible)
-        try batchExchange.withdraw(address(this), _buyToken) {}
->>>>>>> 49b4e8a2
         catch {
            // Do not revert, as order might not have been fulfilled.
            revert("ActionWithdrawBatchExchange.withdraw _buyToken failed");
@@ -122,25 +116,4 @@
 
         return OK;
     }
-<<<<<<< HEAD
-=======
-
-    function getDecimals(address _token) internal view returns(uint256) {
-        (bool success, bytes memory data) = address(_token).staticcall{gas: 20000}(
-            abi.encodeWithSignature("decimals()")
-        );
-
-        if (!success) {
-            (success, data) = address(_token).staticcall{gas: 20000}(
-                abi.encodeWithSignature("DECIMALS()")
-            );
-        }
-
-        if (success) {
-            return abi.decode(data, (uint256));
-        } else {
-            revert("ActionWithdrawBatchExchange.getDecimals no decimals found");
-        }
-    }
->>>>>>> 49b4e8a2
 }