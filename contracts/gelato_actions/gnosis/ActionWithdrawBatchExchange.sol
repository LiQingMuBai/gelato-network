--- conflicted
+++ resolved
@@ -29,19 +29,10 @@
         feeExtractor = FeeExtractor(_feeExtractor);
     }
 
-<<<<<<< HEAD
-
-    function action(bytes calldata _actionData) external payable override virtual {
-        (address _sellToken, address _buyToken) = abi.decode(_actionData, (address, address));
-        doubleWithdraw(_sellToken, _buyToken);
-    }
-
-=======
->>>>>>> 5f4876f0
     /// @notice Withdraw sell and buy token from Batch Exchange and send funds back to _user EOA
     /// @param _sellToken Token to sell on Batch Exchange
     /// @param _buyToken Token to buy on Batch Exchange
-    function doubleWithdraw(
+    function action(
         address _sellToken,
         address _buyToken
     )
@@ -67,11 +58,7 @@
 
     // ======= ACTION CONDITIONS CHECK =========
     // Overriding and extending GelatoActionsStandard's function (optional)
-<<<<<<< HEAD
     function termsOk(bytes calldata _actionData, address _userProxy)
-=======
-    function termsOk(address, bytes calldata _actionData)
->>>>>>> 5f4876f0
         external
         view
         override
