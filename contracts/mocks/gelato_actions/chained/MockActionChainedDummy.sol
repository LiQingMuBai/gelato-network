pragma solidity ^0.6.4;
pragma experimental ABIEncoderV2;

import { GelatoActionsStandard } from "../../../gelato_actions/GelatoActionsStandard.sol";
import { ExecClaim, IGelatoCore } from "../../../gelato_core/interfaces/IGelatoCore.sol";
import { GelatoString } from "../../../libraries/GelatoString.sol";
import { GelatoCore } from "../../../gelato_core/GelatoCore.sol";

contract MockActionChainedDummy is GelatoActionsStandard {
    using GelatoString for string;

    function action(bytes calldata _actionPayload) external payable override virtual {
        (ExecClaim memory execClaim, GelatoCore gelatoCore) = abi.decode(
            _actionPayload[4:],
            (ExecClaim,GelatoCore)
        );
        action(execClaim, gelatoCore);
    }

    function action(ExecClaim memory _execClaim, GelatoCore _gelatoCore)
        public
        payable
        virtual
    {
        // Mint: ExecClaim Chain continues with Updated Payloads
        try _gelatoCore.mintExecClaim(_execClaim) {
        } catch Error(string memory error) {
            revert(string(abi.encodePacked("MockActionChainedDummy.mintExecClaim", error)));
        } catch {
            revert("MockActionChainedDummy:undefined");
        }
    }

    // ======= ACTION CONDITIONS CHECK =========
    // Overriding and extending GelatoActionsStandard's function (optional)
    function termsOk(bytes calldata _actionPayload)
        external
        view
        override
        virtual
        returns(string memory)
    {
        // Decode: Calldata Array actionPayload without Selector
        (ExecClaim memory execClaim, GelatoCore gelatoCore) = abi.decode(
            _actionPayload[4:],
            (ExecClaim,GelatoCore)
        );

        // Else: Check and Return current contract actionTermsOk
        return termsOk(execClaim, gelatoCore);
    }

    function termsOk(ExecClaim memory _execClaim, GelatoCore _gelatoCore)
        public
        view
        virtual
        returns(string memory)  // actionTermsOk
    {
        uint256 gelatoGasPrice = _gelatoCore.gelatoGasPrice();

        if (_execClaim.userProxy != _execClaim.provider) {
<<<<<<< HEAD
            string memory isProvided = _gelatoCore.providerCheck(
=======
            string memory isProvided = _gelatoCore.isExecClaimProvided(
>>>>>>> bab3eea2
                _execClaim,
                gelatoGasPrice
            );
            if (!isProvided.startsWithOk()) {
                return string(
                    abi.encodePacked(
                        "MockActionChainedDummy.termsOk:", isProvided
                    )
                );
            }
        }

        // STANDARD return string to signal actionConditions Ok
        return "Ok";
    }
}<|MERGE_RESOLUTION|>--- conflicted
+++ resolved
@@ -59,11 +59,7 @@
         uint256 gelatoGasPrice = _gelatoCore.gelatoGasPrice();
 
         if (_execClaim.userProxy != _execClaim.provider) {
-<<<<<<< HEAD
-            string memory isProvided = _gelatoCore.providerCheck(
-=======
             string memory isProvided = _gelatoCore.isExecClaimProvided(
->>>>>>> bab3eea2
                 _execClaim,
                 gelatoGasPrice
             );
