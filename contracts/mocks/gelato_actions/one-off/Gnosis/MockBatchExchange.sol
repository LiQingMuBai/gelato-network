--- conflicted
+++ resolved
@@ -16,12 +16,6 @@
 
     uint256 public counter;
 
-<<<<<<< HEAD
-    function action(bytes calldata) external payable virtual {
-    }
-
-=======
->>>>>>> 5f4876f0
     function withdraw(address _proxyAddress, address _token)
         public
     {
