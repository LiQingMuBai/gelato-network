--- conflicted
+++ resolved
@@ -7,19 +7,8 @@
         revert("MockActionDummyRevert.action: test revert");
     }
 
-<<<<<<< HEAD
     function termsOk(bytes calldata data, address) external view override virtual returns(string memory) {
         bool isOk = abi.decode(data, (bool));
-=======
-    function termsOk(address, bytes calldata _data)
-        external
-        view
-        override
-        virtual
-        returns(string memory)
-    {
-        bool isOk = abi.decode(_data, (bool));
->>>>>>> 5f4876f0
         return termsOk(isOk);
     }
 
