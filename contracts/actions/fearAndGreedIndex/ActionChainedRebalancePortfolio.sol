pragma solidity ^0.6.2;

import "../GelatoActionsStandard.sol";
import "./ActionRebalancePortfolio.sol";
import "../../external/IERC20.sol";
import "../../dapp_interfaces/fearAndGreedIndex/IFearGreedIndex.sol";
import "../../dapp_interfaces/uniswap/IUniswapFactory.sol";
import "../../dapp_interfaces/uniswap/IUniswapExchange.sol";
import "../../external/SafeMath.sol";
import "../../external/Address.sol";
import "../../gelato_core/interfaces/IGelatoCore.sol";

contract ActionChainedRebalancePortfolio is ActionRebalancePortfolio {
    // using SafeERC20 for IERC20; <- internal library methods vs. try/catch
    using SafeMath for uint256;
    using Address for address;

    event Received(address indexed sender, uint256 indexed value);

    // actionSelector public state variable np due to this.actionSelector constant issue
    function actionSelector() public pure override virtual returns (bytes4) {
        return ActionChainedRebalancePortfolio.chainedAction.selector;
    }

<<<<<<< HEAD
    uint256 public actionGasChainned = 1000000;

    function getActionGas() external view override virtual returns (uint256) {
        return actionGasChainned;
    }

    function setActionGas(uint256 _actionGas)
        external
        override
        virtual
        onlyOwner
    {
        actionGasChainned = _actionGas;
    }

    function test() public {}

=======
>>>>>>> cf4dbd45
    // function action(address _executor, address _gasProvider) external virtual returns(uint256) {
    function chainedAction(
        // ChainedMintingParams
        address[2] calldata _selectedProviderAndExecutor,
        address[2] calldata _conditionAndAction
    ) external {
        // Execute Rebalancing action
        uint256 newFearAndGreedIndex = super.action(address(_selectedProviderAndExecutor[0]).toPayable());

        // Encode FearAndGreedIndex Condition
        bytes memory conditionPayload = abi.encodeWithSelector(
            bytes4(keccak256("reached(uint256)")),
            newFearAndGreedIndex
        );

        // // Encode This Action
        bytes memory actionPayload = abi.encodeWithSelector(
            actionSelector(),
            _selectedProviderAndExecutor,
            _conditionAndAction
        );

        // Mint new Claim
        try getGelatoCore().mintExecutionClaim(
            _selectedProviderAndExecutor,
            _conditionAndAction,
            conditionPayload,
            actionPayload,
            0  // executionClaimExpiryDate defaults to executor's max allowance
        ) {
        } catch {
            revert("Minting chainedClaim unsuccessful");
        }

    }

}<|MERGE_RESOLUTION|>--- conflicted
+++ resolved
@@ -22,26 +22,6 @@
         return ActionChainedRebalancePortfolio.chainedAction.selector;
     }
 
-<<<<<<< HEAD
-    uint256 public actionGasChainned = 1000000;
-
-    function getActionGas() external view override virtual returns (uint256) {
-        return actionGasChainned;
-    }
-
-    function setActionGas(uint256 _actionGas)
-        external
-        override
-        virtual
-        onlyOwner
-    {
-        actionGasChainned = _actionGas;
-    }
-
-    function test() public {}
-
-=======
->>>>>>> cf4dbd45
     // function action(address _executor, address _gasProvider) external virtual returns(uint256) {
     function chainedAction(
         // ChainedMintingParams
