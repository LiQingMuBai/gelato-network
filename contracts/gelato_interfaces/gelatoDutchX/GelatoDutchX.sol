pragma solidity ^0.5.10;

//  Imports:
import '../../base/IcedOut.sol';
import '@gnosis.pm/dx-contracts/contracts/DutchExchange.sol';
import '@openzeppelin/contracts/drafts/Counters.sol';
import '@openzeppelin/contracts/token/ERC20/ERC20.sol';
import '@openzeppelin/contracts/token/ERC20/SafeERC20.sol';

// Gelato IcedOut-compliant DutchX Interface for splitting sell orders and for automated withdrawals
contract GelatoDutchX is IcedOut {
    // **************************** Events ******************************
    event LogNewOrderCreated(uint256 indexed orderStateId, address indexed seller);
    event LogFeeNumDen(uint256 num, uint256 den);
    event LogActualSellAmount(uint256 indexed executionClaimId,
                              uint256 subOrderAmount,
                              uint256 actualSellAmount,
                              uint256 dutchXFee
    );
    event LogOrderCancelled(uint256 indexed executionClaimId,
                            uint256 indexed orderID,
                            address indexed seller
    );
    event LogWithdrawComplete(uint256 indexed executionClaimId,
                              uint256 indexed orderStateId,
                              address indexed seller,
                              address buyToken,
                              uint256 sellAmount,
                              uint256 withdrawAmount
    );
    event LogOrderCompletedAndDeleted(uint256 indexed orderStateId);
    event LogWithdrawAmount(address indexed sellToken,
                            address indexed buyToken,
                            uint256 indexed auctionIndex,
                            uint256 num,
                            uint256 den,
                            uint256 withdrawAmount
    );
    event LogGas(uint256 gas1, uint256 gas2);
    // **************************** Events END ******************************

    // base contract => Ownable => indirect use through IcedOut
    // Libraries
    // using SafeMath for uint256; => indirect use through IcedOut
    using Counters for Counters.Counter;
    using SafeERC20 for ERC20;

<<<<<<< HEAD
=======
    Counters.Counter public orderIds;

    // One OrderState has many SellOrder
>>>>>>> b61640ab
    struct OrderState {
        bool lastAuctionWasWaiting;  // default: false
<<<<<<< HEAD
        uint256 lastParticipatedAuctionIndex;  // default: 0
=======
        uint256 lastAuctionIndex;  // default: 0
        // uint256 prepaymentAmount; // maxGas * gelatoGasPrice
>>>>>>> b61640ab
    }

    // **************************** State Variables ******************************
    // Interfaces to other contracts that are set during construction.
    // GelatoCore public gelatoCore;
    DutchExchange public dutchExchange;

    // mapping(orderStateId => orderState)
    Counters.Counter private orderIds;
    mapping(uint256 => OrderState) public orderStates;

    // Constants that are set during contract construction and updateable via setters
    uint256 public auctionStartWaitingForFunding;

    string constant execDepositAndSellTriggerString = "execDepositAndSellTrigger(uint256,address,address,uint256,uint256,uint256)";

    string constant execDepositAndSellActionString = "execDepositAndSellAction(uint256,address,address,uint256,uint256,uint256,uint256)";

    string constant execWithdrawTriggerString = "execWithdrawTrigger(uint256,address,address,uint256,uint256)";

    string constant execWithdrawActionString = "execWithdrawAction(uint256,address,address,uint256,uint256)";


    uint256 public execDepositAndSellGas;

    uint256 public execWithdrawGas;

    // Constants that are set during contract construction and updateable via setters
    uint256 public auctionStartWaitingForFunding;
    // **************************** State Variables END ******************************

    // constructor():
    constructor(address payable _GelatoCore,
                address _DutchExchange,
                uint256 _interfaceMaxGas,
                uint256 _interfaceGasPrice
    )
        // Initialize gelatoCore address & interfaceMaxGas in IcedOut parent
        IcedOut(_GelatoCore, _interfaceMaxGas, _interfaceGasPrice) // interfaceMaxGas 277317 for depsositAndSell
        public
    {
        // gelatoCore = GelatoCore(_GelatoCore);
        dutchExchange = DutchExchange(_DutchExchange);
        auctionStartWaitingForFunding = 1;
        execDepositAndSellGas = _execDepositAndSellGas;
        execWithdrawGas = _execWithdrawGas;
    }


    // **************************** State Variable Setters ******************************
    function setAuctionStartWaitingForFunding(uint256 _auctionStartWaitingForFunding)
        onlyOwner
        external
    {
        auctionStartWaitingForFunding = _auctionStartWaitingForFunding;
    }
    // **************************** State Variable Setters END ******************************

    // Create
    // **************************** timedSellOrders() ******************************
    function timedSellOrders(address _sellToken,
                             address _buyToken,
                             uint256 _totalSellVolume,
                             uint256 _numSellOrders,
                             uint256 _amountPerSellOrder,
                             uint256 _executionTime,
                             uint256 _intervalSpan
    )
        public
        payable
    {
        // Step1: Zero value preventions
        require(_sellToken != address(0), "GelatoCore.mintExecutionClaim: _sellToken: No zero addresses allowed");
        require(_buyToken != address(0), "GelatoCore.mintExecutionClaim: _buyToken: No zero addresses allowed");
        require(_amountPerSellOrder != 0, "GelatoCore.mintExecutionClaim: _amountPerSellOrder cannot be 0");
        require(_totalSellVolume != 0, "timedSellOrders: totalSellVolume cannot be 0");
        require(_numSellOrders != 0, "timedSellOrders: numSubOrders cannot be 0");

        // Step2: Valid execution Time check
        // Check that executionTime is in the future (10 minute buffer given)
        require(_executionTime.add(10 minutes) >= now,
            "GelatoDutchX.timedSellOrders: Failed test: Execution time must be in the future"
        );
        // Time between different selOrders needs to be at least 6 hours
        require(_intervalSpan >= 6 hours,
            "GelatoDutchX.timedSellOrders: _intervalSpan not at/above minimum of 6 hours"
        );

        // Step3: Invariant Requirements
        // Require that user transfers the correct prepayment sellAmount. Charge 2x execute + Withdraw
        uint256 prepaymentPerSellOrder = calcGelatoPrepayment();
        require(msg.value == prepaymentPerSellOrder.mul(_numSellOrders),  // calc for msg.sender==dappInterface
            "GelatoDutchX.timedSellOrders: User ETH prepayment transfer is incorrect"
        );
        // Only tokens that are tradeable on the Dutch Exchange can be posted
        require(dutchExchange.getAuctionIndex(_sellToken, _buyToken) != 0,
            "GelatoDutchX.timedSellOrders: The selected tokens are not traded on the Dutch Exchange"
        );
        // Total Sell Volume must equal individual sellOrderAmount * number of sellOrders
        require(_totalSellVolume == _numSellOrders.mul(_amountPerSellOrder),
            "GelatoDutchX.timedSellOrders: _totalSellVolume != _numSellOrders * _amountPerSellOrder"
        );

        // Step4: Transfer the totalSellVolume from msg.sender(seller) to this contract
        ERC20(_sellToken).safeTransferFrom(msg.sender, address(this), _totalSellVolume);

        // Step5: Instantiate new dutchExchange-specific sell order state
        OrderState memory orderState = OrderState(
            false,  // default: lastAuctionWasWaiting
            0  // default:
        );

        // Step6: fetch new OrderStateId and store orderState in orderState mapping
        // Increment the current OrderId
        Counters.increment(orderIds);
        // Get a new, unique OrderId for the newly created Sell Order
        uint256 orderStateId = orderIds.current();
        // Update GelatoDutchX state variables
        orderStates[orderStateId] = orderState;

        // Step7: Create all sellOrders
        for (uint256 i = 0; i < _numSellOrders; i++) {

            uint256 executionTime = _executionTime.add(_intervalSpan.mul(i));

            uint256 nextExecutionClaimId = getNextExecutionClaimId();

            // Payload: (funcSelector, uint256 executionClaimId, address sellToken, address buyToken, uint256 amount, uint256 executionTime, uint256 prepaymentPerSellOrder, uint256 orderStateId)
            // bytes memory payload = abi.encodeWithSignature(execDepositAndSellString, nextExecutionClaimId, _sellToken, _buyToken, _sellOrderAmount, executionTime, prepaymentPerSellOrder, orderStateId, 0, false);

            // Create Trigger Payload
            bytes memory triggerPayload = abi.encodeWithSignature(execDepositAndSellTriggerString,
                                                                  nextExecutionClaimId,
                                                                  _sellToken,
                                                                  _buyToken,
                                                                  _sellOrderAmount,
                                                                  executionTime,
                                                                  orderStateId
            );

            // Create Action Payload
            bytes memory actionPayload = abi.encodeWithSignature(execDepositAndSellActionString,
                                                                 nextExecutionClaimId,
                                                                 _sellToken,
                                                                 _buyToken,
                                                                 _sellOrderAmount,
                                                                 executionTime,
                                                                 prepaymentPerSellOrder,
                                                                 orderStateId
            );

            // mintClaim(address _triggerAddress, bytes memory _triggerPayload, address _actionAddress, bytes memory _actionPayload, uint256 _actionMaxGas, address _executionClaimOwner
            mintClaim(address(this),
                      triggerPayload,
                      address(this),
                      actionPayload,
                      execDepositAndSellGas,
                      msg.sender  // executionClaimOwner
            );

            // old
            // mintClaim(address(this), payload, execDepositAndSellGas);

            // withdraw execution claim => depositAndSell exeuctionClaim => sellOrder
            //  *** GELATO CORE PROTOCOL INTERACTION END ***
        }

        // Step8: Emit New Sell Order
        emit LogNewOrderCreated(orderStateId, msg.sender);
    }
    // **************************** timeSellOrders() END ******************************

    // Check if execDepositAndSell is executable
<<<<<<< HEAD
    function execDepositAndSellTrigger(uint256 _executionClaimId,
                                       address _sellToken,
                                       address _buyToken,
                                       uint256 _sellAmount,
                                       uint256 _executionTime,
                                       uint256 _orderStateId
    )
        internal
=======
    function execDepositAndSellTrigger(uint256 _executionClaimId, address _sellToken, address _buyToken, uint256 _amount, uint256 _executionTime, uint256 _orderStateId)
        external
>>>>>>> b61640ab
        view
        returns (bool)
    {

        // (uint256 executionClaimId, address sellToken, address buyToken, uint256 amount, uint256 executionTime, uint256 prepaymentAmount, uint256 orderStateId , , )  = abi.decode(_memPayload, (uint256, address, address, uint256, uint256, uint256, uint256, uint256, bool));


        // Init state variables
        // SellOrder memory sellOrder = sellOrders[_executionClaimId + 1][_executionClaimId];
        // uint256 amount = sellOrder.amount;

        // Check the condition: Execution Time
        // checkTimeCondition(sellOrder.executionTime);
        require(_executionTime <= now,
            "IcedOut Time Condition: Function called scheduled execution time"
        );

        // Check if interface has enough funds to sell on the Dutch Exchange
        require(ERC20(_sellToken).balanceOf(address(this)) >= _sellAmount,
            "GelatoInterface.execute: ERC20(sellToken).balanceOf(address(this)) !>= subOrderSize"
        );

        // Fetch OrderState
        OrderState memory orderState = orderStates[_orderStateId];

        // Fetch current DutchX auction values to analyze past auction participation
        (uint256 newAuctionIndex, uint256 _, bool newAuctionIsWaiting) = getAuctionValues(_sellToken, _buyToken);

        // Goal: prevent doubly participating in same auction
        // CASE 1: DONT SELL - EDGE CASE: indices out of sync
        // Ensure that currentAuctionIndex is at most 1 below lastParticipatedAuctionIndex
        // The 'if' is to avoid an underflow for default 0 lastParticipatedAuctionIndex
        if (orderState.lastParticipatedAuctionIndex > 0) {
            require(currentAuctionIndex >= orderState.lastParticipatedAuctionIndex.sub(1),
                "GelatoDutchX.execDepositAndSell Case 1: Fatal error, Gelato auction index ahead of dutchExchange auction index"
            );
        }

        // CASE 2: DEPENDS
        // We already have funds attributed to the currentAuctionIndex
        if (currentAuctionIndex == orderState.lastParticipatedAuctionIndex) {
            // Case 2a - SELL: our funds went into the currentAuctionIndex but since they were invested
            //  during its waiting period (orderState.lastAuctionWasWaiting) and that auction has started
            //  in the meantime (!newAuctionIsWaiting) we can sell into sellVolumesNext.
            if (orderState.lastAuctionWasWaiting && !newAuctionIsWaiting) {
                return true;
            }
            // Case 2b - DONT SELL: because either we would doubly invest during same waiting period or
            //  we have an auction index out of sync error.
            else
            {
                return false;
            }
        }

        // CASE 3: SELL - last participated auction has cleared
        // Our funds went into the previous auction index
        // We can now sell again into the current auction index.
        else if (currentAuctionIndex > orderState.lastParticipatedAuctionIndex) {
            return true;
        }

        // CASE 4: DONT SELL - EDGE CASE: unhandled errors
        else {
            return false;
        }
    }

    // Test if execWithdraw is executable
    function execWithdrawTrigger(uint256 _executionClaimId,
                               address _sellToken,
                               address _buyToken,
<<<<<<< HEAD
                               uint256 _sellAmount,
                               uint256 _lastParticipatedAuctionIndex)
        internal
=======
                               uint256 _amount,
                               uint256 _lastAuctionIndex)
        external
>>>>>>> b61640ab
        view
        returns (bool)
    {
        // Decode payload
        // (uint256 executionClaimId, address sellToken, address buyToken, uint256 amount, uint256 lastParticipatedAuctionIndex) = abi.decode(_memPayload, (uint256, address, address, uint256, uint256));

        // Check if auction in DutchX closed
        uint256 num;
        uint256 den;
        (num, den) = dutchExchange.closingPrices(_sellToken,
                                                _buyToken,
                                                _lastParticipatedAuctionIndex
        );

        // Check if the last auction the seller participated in has cleared
        // DEV Test: Are there any other possibilities for den being 0 other than when the auction has not yet cleared?
        require(den != 0,
            "den != 0, Last auction did not clear thus far, you have to wait"
        );

        // Callculate withdraw amount
        uint256 withdrawAmount = _sellAmount.mul(num).div(den);

        // // All checks passed
        return true;
    }

    // UPDATE-DELETE
    // ****************************  execDepositAndSell(executionClaimId) *********************************
    /**
     * DEV: Called by the execute func in GelatoCore.sol
     * Aim: Post sellOrder on the DutchExchange via depositAndSell()
     */
<<<<<<< HEAD
    function execDepositAndSellAction(uint256 _executionClaimId,
                                      address _sellToken,
                                      address _buyToken,
                                      uint256 _sellAmount,
                                      uint256 _executionTime,
                                      uint256 _prepaymentPerSellOrder,
                                      uint256 _orderStateId
)
=======
    function execDepositAndSellAction(uint256 _executionClaimId, address _sellToken, address _buyToken, uint256 _amount, uint256 _executionTime, uint256 _prepaymentAmount, uint256 _orderStateId)
>>>>>>> b61640ab
        external
    {
        // Step1: Checks for execution safety
        // Make sure that gelatoCore is the only allowed caller to this function.
        // Executors will call this execute function via the Core's execute function.
        require(msg.sender == address(gelatoCore),
            "GelatoDutchX.execDepositAndSell: msg.sender != gelatoCore instance address"
        );

        // Fetch owner of execution claim
        address tokenOwner = gelatoCore.ownerOf(_executionClaimId);
        OrderState storage orderState = orderStates[_orderStateId];

        // Fetch current DutchX auction values to analyze past auction participation
        (uint256 _, uint256 nextParticipationAuctionIndex, bool newAuctionIsWaiting) = getAuctionValues(_sellToken, _buyToken);

        // ### EFFECTS ###
        // Update Order State
        orderState.lastAuctionWasWaiting = newAuctionIsWaiting;
        orderState.lastParticipatedAuctionIndex = nextParticipationAuctionIndex;


        uint256 actualSellAmount;
        {
            uint256 dutchXFee;
            // Update sellOrder.amount so when an executor calls execWithdraw, the seller receives withdraws the correct amount given sellAmountMinusFee
            (actualSellAmount, dutchXFee) = _calcActualSellAmount(_sellAmount);

            emit LogActualSellAmount(_executionClaimId,
                                    _orderStateId,
                                    _sellAmount,
                                    actualSellAmount,
                                    dutchXFee
            );
            // ### EFFECTS END ###

            // INTERACTION: sell on dutchExchange
            _depositAndSell(_sellToken, _buyToken, _sellAmount);
            // INTERACTION: END
        }

        // Mint new token
        {
            // Fetch next executionClaimId
            uint256 nextExecutionClaimId = getNextExecutionClaimId();

            // Create Trigger Payload
            bytes memory triggerPayload = abi.encodeWithSignature(execWithdrawTriggerString, nextExecutionClaimId, _sellToken, _buyToken, actualSellAmount, newAuctionIndex);

            // Create Action Payload
            bytes memory actionPayload = abi.encodeWithSignature(execWithdrawActionString, nextExecutionClaimId, _sellToken, _buyToken, actualSellAmount, newAuctionIndex);

            // Mint new withdraw token
            mintClaim(address(this), triggerPayload, address(this), actionPayload, execWithdrawGas, tokenOwner);

        }
        // ********************** Step7: Execution Logic END **********************

    }
    // **************************** IcedOut execute(executionClaimId) END *********************************

    // DELETE
    // ****************************  execWithdraw(executionClaimId) *********************************
    // Withdraw function executor will call
    function execWithdrawAction(uint256 _executionClaimId, address _sellToken, address _buyToken, uint256 _sellAmount, uint256 _lastParticipatedAuctionIndex)
        external
    {
        // Step1: Checks for execution safety
        // Make sure that gelatoCore is the only allowed caller to this function.
        // Executors will call this execute function via the Core's execute function.
        require(msg.sender == address(gelatoCore),
            "GelatoDutchX.execWithdraw: msg.sender != gelatoCore instance address"
        );

        // Fetch owner of execution claim
        address tokenOwner = gelatoCore.ownerOf(_executionClaimId);

        (uint256 num, uint256 den) = dutchExchange.closingPrices(_sellToken, _buyToken, _lastAuctionIndex);

        uint256 withdrawAmount = _amount.mul(num).div(den);

        // Calculate withdraw amount
<<<<<<< HEAD
        _withdraw(tokenOwner, _sellToken, _buyToken, _lastParticipatedAuctionIndex, _sellAmount);
=======
        _withdraw(tokenOwner, _sellToken, _buyToken, _lastAuctionIndex, withdrawAmount);
>>>>>>> b61640ab

        // Event emission
        emit LogWithdrawComplete(_executionClaimId,
                                 _executionClaimId,
                                 tokenOwner,
                                 _buyToken,
<<<<<<< HEAD
                                 _sellAmount
=======
                                 withdrawAmount
>>>>>>> b61640ab
        );
    }

    // **************************** Helper functions *********************************
    // Calculate sub order size accounting for current dutchExchange liquidity contribution fee.
    function _calcActualSellAmount(uint256 _subOrderSize)
        public
        returns(uint256 actualSellAmount, uint256 dutchXFee)
    {
        // Get current fee ratio of Gelato contract
        uint256 num;
        uint256 den;
        // Returns e.g. num = 1, den = 500 for 0.2% fee
        (num, den) = dutchExchange.getFeeRatio(address(this));

        emit LogFeeNumDen(num, den);

        // Calc fee amount
        dutchXFee = _subOrderSize.mul(num).div(den);

        // Calc actual Sell Amount
        actualSellAmount = _subOrderSize.sub(dutchXFee);
    }

    // Deposit and sell on the dutchExchange
    function _depositAndSell(address _sellToken,
                             address _buyToken,
                             uint256 _sellAmount
    )
        private
    {
        // Approve DutchX to transfer the funds from gelatoInterface
        ERC20(_sellToken).approve(address(dutchExchange), _sellAmount);

        // DEV deposit and sell on the dutchExchange
        dutchExchange.depositAndSell(_sellToken, _buyToken, _sellAmount);
    }

    // Internal fn that withdraws funds from dutchExchange to the sellers account
    function _withdraw(address _seller,
                       address _sellToken,
                       address _buyToken,
                       uint256 _lastParticipatedAuctionIndex,
                       uint256 _withdrawAmount
    )
        private
    {

        // Withdraw funds from dutchExchange to Gelato
        // DEV uses memory value lastParticipatedAuctionIndex in case execute func calls it as we already incremented storage value
        dutchExchange.claimAndWithdraw(_sellToken,
                                       _buyToken,
                                       address(this),
                                       _lastParticipatedAuctionIndex,
                                       _withdrawAmount
        );

        // Transfer Tokens from Gelato to Seller
        safeTransfer(_buyToken, _seller, _withdrawAmount, false);
    }


    // **************************** Helper functions END *********************************



    // **************************** Extra functions *********************************
    // Allows sellers to cancel their deployed orders
    // @🐮 create cancel helper on IcedOut.sol

    // Front end has to save all necessary variables and input them automatically for user
    function cancelOrder(address _triggerAddress, bytes calldata _triggerPayload, address _actionAddress, bytes calldata _actionPayload, uint256 _actionMaxGas, uint256 _executionClaimId)
        external
        returns(bool)
    {

        address sellToken;
        uint256 amount;
        uint256 prepaymentAmount;
        {
            // Check if parameters are correct
            // Hash(address trigger, bytes triggerPayload, address action, bytes actionPayload, uint256 actionMaxGas, address dappInterface, uint256 executionClaimId)
            // @Dev not really necessary to conduct the hash check here, as it will be done in gelato core
            // bytes32 executionClaimHash = keccak256(abi.encodePacked(_triggerAddress, _triggerPayload, _actionAddress, _actionPayload, _actionMaxGas, address(this), _executionClaimId));

            // Check that execution claim has the correct funcSelector
            (bytes memory memPayload, bytes4 funcSelector) = decodeWithFunctionSignature(_actionPayload);

            // #### CHECKS ####
            // @DEV check that we are dealing with a execDepositAndSell claim
            require(funcSelector == bytes4(keccak256(bytes(execDepositAndSellActionString))), "Only execDepositAndSell claims can be cancelled");

            address buyToken;
            // Decode actionPayload to reive prepaymentAmount
            (, sellToken, buyToken, amount, , prepaymentAmount, ) = abi.decode(memPayload, (uint256, address, address, uint256, uint256, uint256, uint256));

            // bytes memory actionPayload = abi.encodeWithSignature(execDepositAndSellActionString, nextExecutionClaimId, _sellToken, _buyToken, _sellOrderAmount, executionTime, prepaymentPerSellOrder, orderStateId);

            // address seller = gelatoCore.ownerOf(_executionClaimId);
            address tokenOwner = gelatoCore.ownerOf(_executionClaimId);

            // Only Execution Claim Owner can cancel
            //@DEV We could add that the interface owner can also cancel an execution claim to avoid having oustanding claims that might never get executed. Discuss
            require(msg.sender == tokenOwner, "Only the executionClaim Owner can cancel the execution");

            // // #### CHECKS END ####

            // CHECKS: msg.sender == executionClaimOwner is checked by Core

            // ****** EFFECTS ******
            // Emit event before deletion/burning of relevant variables
            emit LogOrderCancelled(_executionClaimId, _executionClaimId, tokenOwner);
        }



        // Cancel both execution Claims on core
        // ** Gelato Core interactions **
        gelatoCore.cancelExecutionClaim(_triggerAddress,
                                        _triggerPayload,
                                        _actionAddress,
                                        _actionPayload,
                                        _actionMaxGas,
                                        address(this),
                                        _executionClaimId);
        // ** Gelato Core interactions END **

        // ****** EFFECTS END ******

        // ****** INTERACTIONS ******
        // transfer sellAmount back from this contracts ERC20 balance to seller
        // Refund user the given prepayment amount!!!
        msg.sender.transfer(prepaymentAmount);

        // Transfer ERC20 Tokens back to seller
        safeTransfer(sellToken, msg.sender, amount, false);

        // // ****** INTERACTIONS END ******

        // Success
        return true;
    }

    // Allows manual withdrawals on behalf of a seller from any calling address
    // @DEV: Gas Limit Change => Hardcode
<<<<<<< HEAD
    // function withdrawManually(uint256 _executionClaimId)
    //     external
    //     returns(bool)
    // {
    //     // Fetch owner of execution claim
    //     address tokenOwner = gelatoCore.ownerOf(_executionClaimId);

    //      // Fetch calldata from gelato core and decode
    //     bytes memory payload = gelatoCore.getClaimPayload(_executionClaimId);

    //     (bytes memory memPayload, bytes4 funcSelector) = decodeWithFunctionSignature(payload);

    //     // #### CHECKS ####
    //     // @DEV check that we are dealing with a execWithdraw claim
    //     require(funcSelector == bytes4(keccak256(bytes(execWithdrawString))), "Only claims that have not been sold yet can be cancelled");

    //     // Decode payload
    //     (, address sellToken, address buyToken, uint256 amount, , uint256 lastParticipatedAuctionIndex) = abi.decode(memPayload, (uint256, address, address, uint256, uint256, uint256));

    //     // ******* CHECKS *******
    //     // If amount == 0, struct has already been deleted
    //     require(amount != 0, "Amount for manual withdraw cannot be zero");
    //     // Only Execution Claim Owner can withdraw manually
    //     require(msg.sender == tokenOwner, "Only the executionClaim Owner can cancel the execution");


    //     // Fetch price of last participated in and cleared auction using lastParticipatedAuctionIndex
    //     uint256 num;
    //     uint256 den;
    //     (num, den) = dutchExchange.closingPrices(sellToken, buyToken, lastParticipatedAuctionIndex);

    //     // Require that the last auction the seller participated in has cleared
    //     require(den != 0,
    //         "withdrawManually: den != 0, Last auction did not clear thus far, you have to wait"
    //     );

    //     uint256 withdrawAmount = amount.mul(num).div(den);
=======
    function withdrawManually(address _triggerAddress, address _actionAddress, uint256 _actionMaxGas, uint256 _executionClaimId, bytes calldata _triggerPayload, bytes calldata _actionPayload)
        external
    {
        {
            // Fetch owner of execution claim
            address tokenOwner = gelatoCore.ownerOf(_executionClaimId);
            address sellToken;
            address buyToken;
            uint256 amount;
            uint256 lastAuctionIndex;
            (bytes memory memPayload, bytes4 funcSelector) = decodeWithFunctionSignature(_actionPayload);
            // #### CHECKS ####
            // @DEV check that we are dealing with a execWithdraw claim
            require(funcSelector == bytes4(keccak256(bytes(execWithdrawActionString))), "Only claims that have not been sold yet can be cancelled");

            // Decode payload
            uint256 executionClaimId;
            (executionClaimId, sellToken, buyToken, amount, lastAuctionIndex) = abi.decode(memPayload, (uint256, address, address, uint256, uint256));

            require(executionClaimId == _executionClaimId, "ExecutionClaimIds do not match");

            // ******* CHECKS *******
            // If amount == 0, struct has already been deleted
            require(amount != 0, "Amount for manual withdraw cannot be zero");
            // Only Execution Claim Owner can withdraw manually
            require(msg.sender == tokenOwner, "Only the executionClaim Owner can cancel the execution");

            uint256 num;
            uint256 den;
            (num, den) = dutchExchange.closingPrices(sellToken, buyToken, lastAuctionIndex);

            // Require that the last auction the seller participated in has cleared
            require(den != 0,
                "withdrawManually: den != 0, Last auction did not clear thus far, you have to wait"
            );
>>>>>>> b61640ab

            uint256 withdrawAmount = amount.mul(num).div(den);

            // Initiate withdraw
            _withdraw(tokenOwner,  // seller
                    sellToken,
                    buyToken,
                    lastAuctionIndex,
                    withdrawAmount
            );
        }

        // Cancel execution claim on core
        gelatoCore.cancelExecutionClaim(_triggerAddress,
                                        _triggerPayload,
                                        _actionAddress,
                                        _actionPayload,
                                        _actionMaxGas,
                                        address(this),
                                        _executionClaimId);

<<<<<<< HEAD
    //     // Initiate withdraw
    //     _withdraw(tokenOwner,  // seller
    //               sellToken,
    //               buyToken,
    //               lastParticipatedAuctionIndex,
    //               withdrawAmount
    //     );
=======
>>>>>>> b61640ab


    }

    function getAuctionValues(address _sellToken, address _buyToken)
        internal
        view
        returns(uint256 currentAuctionIndex,
                uint256 nextParticipationAuctionIndex,
                bool newAuctionIsWaiting
        )
    {
        currentAuctionIndex = dutchExchange.getAuctionIndex(_sellToken, _buyToken);
        uint256 auctionStartTime = dutchExchange.getAuctionStart(_sellToken, _buyToken);

        // Check if we are in a Waiting period or auction running period
        if (auctionStartTime > now || auctionStartTime == auctionStartWaitingForFunding) {
            // We are in waiting period
            newAuctionIsWaiting = true;
            // SellAmount will go into sellVolumesCurrent
            nextParticipationAuctionIndex = currentAuctionIndex;
        } else if (auctionStartTime < now) {
            // Auction is currently ongoing
            newAuctionIsWaiting = false;
            // SellAmount will go into sellVolumesNext
            nextParticipationAuctionIndex = currentAuctionIndex.add(1);
        }
    }

    // Deposit and sell on the dutchExchange
    function _depositAndSell(address _sellToken,
                             address _buyToken,
                             uint256 _amountPerSellOrder
    )
        private
    {
        // Approve DutchX to transfer the funds from gelatoInterface
        ERC20(_sellToken).approve(address(dutchExchange), _amountPerSellOrder);

        // DEV deposit and sell on the dutchExchange
        dutchExchange.depositAndSell(_sellToken, _buyToken, _amountPerSellOrder);
    }

    // Internal fn that withdraws funds from dutchExchange to the sellers account
    function _withdraw(address _seller,
                       address _sellToken,
                       address _buyToken,
                       uint256 _lastParticipatedAuctionIndex,
                       uint256 _sellAmountAfterFee
    )
        private
        returns(uint256 withdrawAmount)
    {
        // Calc how much the sellAmount of buy_tokens received in the previously participated auction
        withdrawAmount = _calcWithdrawAmount(_sellToken,
                                             _buyToken,
                                             _lastParticipatedAuctionIndex,
                                             _sellAmountAfterFee
        );

        // Withdraw funds from dutchExchange to Gelato
        // DEV uses memory value  in case execute func calls it as we already incremented storage value
        dutchExchange.claimAndWithdraw(_sellToken,
                                       _buyToken,
                                       address(this),
                                       _lastParticipatedAuctionIndex,
                                       withdrawAmount
        );

        // Transfer Tokens from GelatoDutchX to Seller
        ERC20(_buyToken).safeTransfer(_seller, withdrawAmount);
    }

    // DEV Calculates sellAmount withdrawable from past, cleared auction
    function _calcWithdrawAmount(address _sellToken,
                                 address _buyToken,
                                 uint256 _lastParticipatedAuctionIndex,
                                 uint256 _sellAmountAfterFee
    )
        public
        returns(uint256 withdrawAmount)
    {
        // Fetch numerator and denominator from dutchExchange
        uint256 num;
        uint256 den;

        // FETCH PRICE OF CLEARED ORDER WITH INDEX
        // num: buyVolumeOpp || den: sellVolumeOpp
        // Ex: num = 1000, den = 10 => 1WETH === 100RDN
        (num, den) = dutchExchange.closingPrices(_sellToken,
                                                 _buyToken,
                                                 _lastParticipatedAuctionIndex
        );

        // Check if the last auction the seller participated in has cleared
        // DEV Check line 442 in dutchExchange contract
        // DEV Test: Are there any other possibilities for den being 0 other than when the auction has not yet cleared?
        require(den != 0,
            "GelatoDutchX._calcWithdrawAmount: den != 0, Last auction did not clear thus far, you have to wait"
        );

        emit LogWithdrawAmount(_sellToken,
                               _buyToken,
                               _lastParticipatedAuctionIndex,
                               num,
                               den,
                               _sellAmountAfterFee.mul(num).div(den)
        );

        // Callculate withdraw sellAmount
        withdrawAmount = _sellAmountAfterFee.mul(num).div(den);
    }
    // **************************** Helper functions END *********************************

}

<|MERGE_RESOLUTION|>--- conflicted
+++ resolved
@@ -22,7 +22,6 @@
                             address indexed seller
     );
     event LogWithdrawComplete(uint256 indexed executionClaimId,
-                              uint256 indexed orderStateId,
                               address indexed seller,
                               address buyToken,
                               uint256 sellAmount,
@@ -45,34 +44,21 @@
     using Counters for Counters.Counter;
     using SafeERC20 for ERC20;
 
-<<<<<<< HEAD
-=======
-    Counters.Counter public orderIds;
-
-    // One OrderState has many SellOrder
->>>>>>> b61640ab
     struct OrderState {
         bool lastAuctionWasWaiting;  // default: false
-<<<<<<< HEAD
         uint256 lastParticipatedAuctionIndex;  // default: 0
-=======
-        uint256 lastAuctionIndex;  // default: 0
-        // uint256 prepaymentAmount; // maxGas * gelatoGasPrice
->>>>>>> b61640ab
-    }
-
+    }
+
+    Counters.Counter public orderIds;
     // **************************** State Variables ******************************
     // Interfaces to other contracts that are set during construction.
     // GelatoCore public gelatoCore;
     DutchExchange public dutchExchange;
 
     // mapping(orderStateId => orderState)
-    Counters.Counter private orderIds;
     mapping(uint256 => OrderState) public orderStates;
 
     // Constants that are set during contract construction and updateable via setters
-    uint256 public auctionStartWaitingForFunding;
-
     string constant execDepositAndSellTriggerString = "execDepositAndSellTrigger(uint256,address,address,uint256,uint256,uint256)";
 
     string constant execDepositAndSellActionString = "execDepositAndSellAction(uint256,address,address,uint256,uint256,uint256,uint256)";
@@ -81,23 +67,22 @@
 
     string constant execWithdrawActionString = "execWithdrawAction(uint256,address,address,uint256,uint256)";
 
-
     uint256 public execDepositAndSellGas;
 
     uint256 public execWithdrawGas;
 
-    // Constants that are set during contract construction and updateable via setters
     uint256 public auctionStartWaitingForFunding;
     // **************************** State Variables END ******************************
 
     // constructor():
     constructor(address payable _GelatoCore,
                 address _DutchExchange,
-                uint256 _interfaceMaxGas,
-                uint256 _interfaceGasPrice
+                uint256 _interfaceGasPrice,
+                uint256 _execDepositAndSellGas,
+                uint256 _execWithdrawGas
     )
         // Initialize gelatoCore address & interfaceMaxGas in IcedOut parent
-        IcedOut(_GelatoCore, _interfaceMaxGas, _interfaceGasPrice) // interfaceMaxGas 277317 for depsositAndSell
+        IcedOut(_GelatoCore, _execDepositAndSellGas + _execWithdrawGas, _interfaceGasPrice) // interfaceMaxGas 277317 for depsositAndSell
         public
     {
         // gelatoCore = GelatoCore(_GelatoCore);
@@ -119,9 +104,8 @@
 
     // Create
     // **************************** timedSellOrders() ******************************
-    function timedSellOrders(address _sellToken,
+    function mintTimedSellOrders(address _sellToken,
                              address _buyToken,
-                             uint256 _totalSellVolume,
                              uint256 _numSellOrders,
                              uint256 _amountPerSellOrder,
                              uint256 _executionTime,
@@ -134,7 +118,6 @@
         require(_sellToken != address(0), "GelatoCore.mintExecutionClaim: _sellToken: No zero addresses allowed");
         require(_buyToken != address(0), "GelatoCore.mintExecutionClaim: _buyToken: No zero addresses allowed");
         require(_amountPerSellOrder != 0, "GelatoCore.mintExecutionClaim: _amountPerSellOrder cannot be 0");
-        require(_totalSellVolume != 0, "timedSellOrders: totalSellVolume cannot be 0");
         require(_numSellOrders != 0, "timedSellOrders: numSubOrders cannot be 0");
 
         // Step2: Valid execution Time check
@@ -157,13 +140,9 @@
         require(dutchExchange.getAuctionIndex(_sellToken, _buyToken) != 0,
             "GelatoDutchX.timedSellOrders: The selected tokens are not traded on the Dutch Exchange"
         );
-        // Total Sell Volume must equal individual sellOrderAmount * number of sellOrders
-        require(_totalSellVolume == _numSellOrders.mul(_amountPerSellOrder),
-            "GelatoDutchX.timedSellOrders: _totalSellVolume != _numSellOrders * _amountPerSellOrder"
-        );
 
         // Step4: Transfer the totalSellVolume from msg.sender(seller) to this contract
-        ERC20(_sellToken).safeTransferFrom(msg.sender, address(this), _totalSellVolume);
+        ERC20(_sellToken).safeTransferFrom(msg.sender, address(this), _numSellOrders.mul(_amountPerSellOrder));
 
         // Step5: Instantiate new dutchExchange-specific sell order state
         OrderState memory orderState = OrderState(
@@ -194,7 +173,7 @@
                                                                   nextExecutionClaimId,
                                                                   _sellToken,
                                                                   _buyToken,
-                                                                  _sellOrderAmount,
+                                                                  _amountPerSellOrder,
                                                                   executionTime,
                                                                   orderStateId
             );
@@ -204,14 +183,14 @@
                                                                  nextExecutionClaimId,
                                                                  _sellToken,
                                                                  _buyToken,
-                                                                 _sellOrderAmount,
+                                                                 _amountPerSellOrder,
                                                                  executionTime,
                                                                  prepaymentPerSellOrder,
                                                                  orderStateId
             );
 
-            // mintClaim(address _triggerAddress, bytes memory _triggerPayload, address _actionAddress, bytes memory _actionPayload, uint256 _actionMaxGas, address _executionClaimOwner
-            mintClaim(address(this),
+            // mintExecutionClaim(address _triggerAddress, bytes memory _triggerPayload, address _actionAddress, bytes memory _actionPayload, uint256 _actionMaxGas, address _executionClaimOwner
+            mintExecutionClaim(address(this),
                       triggerPayload,
                       address(this),
                       actionPayload,
@@ -220,7 +199,7 @@
             );
 
             // old
-            // mintClaim(address(this), payload, execDepositAndSellGas);
+            // mintExecutionClaim(address(this), payload, execDepositAndSellGas);
 
             // withdraw execution claim => depositAndSell exeuctionClaim => sellOrder
             //  *** GELATO CORE PROTOCOL INTERACTION END ***
@@ -232,7 +211,6 @@
     // **************************** timeSellOrders() END ******************************
 
     // Check if execDepositAndSell is executable
-<<<<<<< HEAD
     function execDepositAndSellTrigger(uint256 _executionClaimId,
                                        address _sellToken,
                                        address _buyToken,
@@ -240,21 +218,10 @@
                                        uint256 _executionTime,
                                        uint256 _orderStateId
     )
-        internal
-=======
-    function execDepositAndSellTrigger(uint256 _executionClaimId, address _sellToken, address _buyToken, uint256 _amount, uint256 _executionTime, uint256 _orderStateId)
         external
->>>>>>> b61640ab
         view
         returns (bool)
     {
-
-        // (uint256 executionClaimId, address sellToken, address buyToken, uint256 amount, uint256 executionTime, uint256 prepaymentAmount, uint256 orderStateId , , )  = abi.decode(_memPayload, (uint256, address, address, uint256, uint256, uint256, uint256, uint256, bool));
-
-
-        // Init state variables
-        // SellOrder memory sellOrder = sellOrders[_executionClaimId + 1][_executionClaimId];
-        // uint256 amount = sellOrder.amount;
 
         // Check the condition: Execution Time
         // checkTimeCondition(sellOrder.executionTime);
@@ -271,22 +238,24 @@
         OrderState memory orderState = orderStates[_orderStateId];
 
         // Fetch current DutchX auction values to analyze past auction participation
-        (uint256 newAuctionIndex, uint256 _, bool newAuctionIsWaiting) = getAuctionValues(_sellToken, _buyToken);
+        (uint256 newAuctionIndex, , bool newAuctionIsWaiting) = getAuctionValues(_sellToken, _buyToken);
 
         // Goal: prevent doubly participating in same auction
         // CASE 1: DONT SELL - EDGE CASE: indices out of sync
         // Ensure that currentAuctionIndex is at most 1 below lastParticipatedAuctionIndex
         // The 'if' is to avoid an underflow for default 0 lastParticipatedAuctionIndex
         if (orderState.lastParticipatedAuctionIndex > 0) {
-            require(currentAuctionIndex >= orderState.lastParticipatedAuctionIndex.sub(1),
-                "GelatoDutchX.execDepositAndSell Case 1: Fatal error, Gelato auction index ahead of dutchExchange auction index"
-            );
+            // "GelatoDutchX.execDepositAndSell Case 1: Fatal error, Gelato auction index ahead of dutchExchange auction index"
+            if(newAuctionIndex < orderState.lastParticipatedAuctionIndex.sub(1))
+            {
+                return false;
+            }
         }
 
         // CASE 2: DEPENDS
-        // We already have funds attributed to the currentAuctionIndex
-        if (currentAuctionIndex == orderState.lastParticipatedAuctionIndex) {
-            // Case 2a - SELL: our funds went into the currentAuctionIndex but since they were invested
+        // We already have funds attributed to the newAuctionIndex
+        if (newAuctionIndex == orderState.lastParticipatedAuctionIndex) {
+            // Case 2a - SELL: our funds went into the newAuctionIndex but since they were invested
             //  during its waiting period (orderState.lastAuctionWasWaiting) and that auction has started
             //  in the meantime (!newAuctionIsWaiting) we can sell into sellVolumesNext.
             if (orderState.lastAuctionWasWaiting && !newAuctionIsWaiting) {
@@ -303,7 +272,7 @@
         // CASE 3: SELL - last participated auction has cleared
         // Our funds went into the previous auction index
         // We can now sell again into the current auction index.
-        else if (currentAuctionIndex > orderState.lastParticipatedAuctionIndex) {
+        else if (newAuctionIndex > orderState.lastParticipatedAuctionIndex) {
             return true;
         }
 
@@ -317,15 +286,9 @@
     function execWithdrawTrigger(uint256 _executionClaimId,
                                address _sellToken,
                                address _buyToken,
-<<<<<<< HEAD
                                uint256 _sellAmount,
                                uint256 _lastParticipatedAuctionIndex)
-        internal
-=======
-                               uint256 _amount,
-                               uint256 _lastAuctionIndex)
         external
->>>>>>> b61640ab
         view
         returns (bool)
     {
@@ -359,18 +322,14 @@
      * DEV: Called by the execute func in GelatoCore.sol
      * Aim: Post sellOrder on the DutchExchange via depositAndSell()
      */
-<<<<<<< HEAD
     function execDepositAndSellAction(uint256 _executionClaimId,
                                       address _sellToken,
                                       address _buyToken,
                                       uint256 _sellAmount,
                                       uint256 _executionTime,
-                                      uint256 _prepaymentPerSellOrder,
+                                      uint256 _prepaymentAmount,
                                       uint256 _orderStateId
-)
-=======
-    function execDepositAndSellAction(uint256 _executionClaimId, address _sellToken, address _buyToken, uint256 _amount, uint256 _executionTime, uint256 _prepaymentAmount, uint256 _orderStateId)
->>>>>>> b61640ab
+    )
         external
     {
         // Step1: Checks for execution safety
@@ -380,16 +339,16 @@
             "GelatoDutchX.execDepositAndSell: msg.sender != gelatoCore instance address"
         );
 
-        // Fetch owner of execution claim
+        OrderState storage orderState = orderStates[_orderStateId];
+
         address tokenOwner = gelatoCore.ownerOf(_executionClaimId);
-        OrderState storage orderState = orderStates[_orderStateId];
 
         // Fetch current DutchX auction values to analyze past auction participation
-        (uint256 _, uint256 nextParticipationAuctionIndex, bool newAuctionIsWaiting) = getAuctionValues(_sellToken, _buyToken);
+        // Update Order State
+        uint256 nextParticipationAuctionIndex;
+        (, nextParticipationAuctionIndex, orderState.lastAuctionWasWaiting) = getAuctionValues(_sellToken, _buyToken);
 
         // ### EFFECTS ###
-        // Update Order State
-        orderState.lastAuctionWasWaiting = newAuctionIsWaiting;
         orderState.lastParticipatedAuctionIndex = nextParticipationAuctionIndex;
 
 
@@ -400,11 +359,11 @@
             (actualSellAmount, dutchXFee) = _calcActualSellAmount(_sellAmount);
 
             emit LogActualSellAmount(_executionClaimId,
-                                    _orderStateId,
                                     _sellAmount,
                                     actualSellAmount,
                                     dutchXFee
             );
+
             // ### EFFECTS END ###
 
             // INTERACTION: sell on dutchExchange
@@ -418,13 +377,13 @@
             uint256 nextExecutionClaimId = getNextExecutionClaimId();
 
             // Create Trigger Payload
-            bytes memory triggerPayload = abi.encodeWithSignature(execWithdrawTriggerString, nextExecutionClaimId, _sellToken, _buyToken, actualSellAmount, newAuctionIndex);
+            bytes memory triggerPayload = abi.encodeWithSignature(execWithdrawTriggerString, nextExecutionClaimId, _sellToken, _buyToken, actualSellAmount, nextParticipationAuctionIndex);
 
             // Create Action Payload
-            bytes memory actionPayload = abi.encodeWithSignature(execWithdrawActionString, nextExecutionClaimId, _sellToken, _buyToken, actualSellAmount, newAuctionIndex);
+            bytes memory actionPayload = abi.encodeWithSignature(execWithdrawActionString, nextExecutionClaimId, _sellToken, _buyToken, actualSellAmount, nextParticipationAuctionIndex);
 
             // Mint new withdraw token
-            mintClaim(address(this), triggerPayload, address(this), actionPayload, execWithdrawGas, tokenOwner);
+            mintExecutionClaim(address(this), triggerPayload, address(this), actionPayload, execWithdrawGas, tokenOwner);
 
         }
         // ********************** Step7: Execution Logic END **********************
@@ -448,28 +407,22 @@
         // Fetch owner of execution claim
         address tokenOwner = gelatoCore.ownerOf(_executionClaimId);
 
-        (uint256 num, uint256 den) = dutchExchange.closingPrices(_sellToken, _buyToken, _lastAuctionIndex);
-
-        uint256 withdrawAmount = _amount.mul(num).div(den);
+        (uint256 num, uint256 den) = dutchExchange.closingPrices(_sellToken, _buyToken, _lastParticipatedAuctionIndex);
+
+        uint256 withdrawAmount = _sellAmount.mul(num).div(den);
 
         // Calculate withdraw amount
-<<<<<<< HEAD
-        _withdraw(tokenOwner, _sellToken, _buyToken, _lastParticipatedAuctionIndex, _sellAmount);
-=======
-        _withdraw(tokenOwner, _sellToken, _buyToken, _lastAuctionIndex, withdrawAmount);
->>>>>>> b61640ab
+        _withdraw(tokenOwner, _sellToken, _buyToken, _lastParticipatedAuctionIndex, withdrawAmount);
 
         // Event emission
         emit LogWithdrawComplete(_executionClaimId,
-                                 _executionClaimId,
                                  tokenOwner,
                                  _buyToken,
-<<<<<<< HEAD
-                                 _sellAmount
-=======
+                                 _sellAmount,
                                  withdrawAmount
->>>>>>> b61640ab
-        );
+        );
+
+
     }
 
     // **************************** Helper functions *********************************
@@ -508,7 +461,7 @@
     }
 
     // Internal fn that withdraws funds from dutchExchange to the sellers account
-    function _withdraw(address _seller,
+    function _withdraw(address _tokenOwner,
                        address _sellToken,
                        address _buyToken,
                        uint256 _lastParticipatedAuctionIndex,
@@ -527,7 +480,7 @@
         );
 
         // Transfer Tokens from Gelato to Seller
-        safeTransfer(_buyToken, _seller, _withdrawAmount, false);
+        ERC20(_buyToken).safeTransfer(_tokenOwner, _withdrawAmount);
     }
 
 
@@ -604,7 +557,8 @@
         msg.sender.transfer(prepaymentAmount);
 
         // Transfer ERC20 Tokens back to seller
-        safeTransfer(sellToken, msg.sender, amount, false);
+        ERC20(sellToken).safeTransfer(msg.sender, amount);
+
 
         // // ****** INTERACTIONS END ******
 
@@ -614,45 +568,6 @@
 
     // Allows manual withdrawals on behalf of a seller from any calling address
     // @DEV: Gas Limit Change => Hardcode
-<<<<<<< HEAD
-    // function withdrawManually(uint256 _executionClaimId)
-    //     external
-    //     returns(bool)
-    // {
-    //     // Fetch owner of execution claim
-    //     address tokenOwner = gelatoCore.ownerOf(_executionClaimId);
-
-    //      // Fetch calldata from gelato core and decode
-    //     bytes memory payload = gelatoCore.getClaimPayload(_executionClaimId);
-
-    //     (bytes memory memPayload, bytes4 funcSelector) = decodeWithFunctionSignature(payload);
-
-    //     // #### CHECKS ####
-    //     // @DEV check that we are dealing with a execWithdraw claim
-    //     require(funcSelector == bytes4(keccak256(bytes(execWithdrawString))), "Only claims that have not been sold yet can be cancelled");
-
-    //     // Decode payload
-    //     (, address sellToken, address buyToken, uint256 amount, , uint256 lastParticipatedAuctionIndex) = abi.decode(memPayload, (uint256, address, address, uint256, uint256, uint256));
-
-    //     // ******* CHECKS *******
-    //     // If amount == 0, struct has already been deleted
-    //     require(amount != 0, "Amount for manual withdraw cannot be zero");
-    //     // Only Execution Claim Owner can withdraw manually
-    //     require(msg.sender == tokenOwner, "Only the executionClaim Owner can cancel the execution");
-
-
-    //     // Fetch price of last participated in and cleared auction using lastParticipatedAuctionIndex
-    //     uint256 num;
-    //     uint256 den;
-    //     (num, den) = dutchExchange.closingPrices(sellToken, buyToken, lastParticipatedAuctionIndex);
-
-    //     // Require that the last auction the seller participated in has cleared
-    //     require(den != 0,
-    //         "withdrawManually: den != 0, Last auction did not clear thus far, you have to wait"
-    //     );
-
-    //     uint256 withdrawAmount = amount.mul(num).div(den);
-=======
     function withdrawManually(address _triggerAddress, address _actionAddress, uint256 _actionMaxGas, uint256 _executionClaimId, bytes calldata _triggerPayload, bytes calldata _actionPayload)
         external
     {
@@ -688,7 +603,6 @@
             require(den != 0,
                 "withdrawManually: den != 0, Last auction did not clear thus far, you have to wait"
             );
->>>>>>> b61640ab
 
             uint256 withdrawAmount = amount.mul(num).div(den);
 
@@ -708,18 +622,8 @@
                                         _actionPayload,
                                         _actionMaxGas,
                                         address(this),
-                                        _executionClaimId);
-
-<<<<<<< HEAD
-    //     // Initiate withdraw
-    //     _withdraw(tokenOwner,  // seller
-    //               sellToken,
-    //               buyToken,
-    //               lastParticipatedAuctionIndex,
-    //               withdrawAmount
-    //     );
-=======
->>>>>>> b61640ab
+                                        _executionClaimId
+        );
 
 
     }
@@ -749,50 +653,6 @@
         }
     }
 
-    // Deposit and sell on the dutchExchange
-    function _depositAndSell(address _sellToken,
-                             address _buyToken,
-                             uint256 _amountPerSellOrder
-    )
-        private
-    {
-        // Approve DutchX to transfer the funds from gelatoInterface
-        ERC20(_sellToken).approve(address(dutchExchange), _amountPerSellOrder);
-
-        // DEV deposit and sell on the dutchExchange
-        dutchExchange.depositAndSell(_sellToken, _buyToken, _amountPerSellOrder);
-    }
-
-    // Internal fn that withdraws funds from dutchExchange to the sellers account
-    function _withdraw(address _seller,
-                       address _sellToken,
-                       address _buyToken,
-                       uint256 _lastParticipatedAuctionIndex,
-                       uint256 _sellAmountAfterFee
-    )
-        private
-        returns(uint256 withdrawAmount)
-    {
-        // Calc how much the sellAmount of buy_tokens received in the previously participated auction
-        withdrawAmount = _calcWithdrawAmount(_sellToken,
-                                             _buyToken,
-                                             _lastParticipatedAuctionIndex,
-                                             _sellAmountAfterFee
-        );
-
-        // Withdraw funds from dutchExchange to Gelato
-        // DEV uses memory value  in case execute func calls it as we already incremented storage value
-        dutchExchange.claimAndWithdraw(_sellToken,
-                                       _buyToken,
-                                       address(this),
-                                       _lastParticipatedAuctionIndex,
-                                       withdrawAmount
-        );
-
-        // Transfer Tokens from GelatoDutchX to Seller
-        ERC20(_buyToken).safeTransfer(_seller, withdrawAmount);
-    }
-
     // DEV Calculates sellAmount withdrawable from past, cleared auction
     function _calcWithdrawAmount(address _sellToken,
                                  address _buyToken,
